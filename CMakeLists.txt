--- conflicted
+++ resolved
@@ -271,7 +271,11 @@
   ENDIF()
 ENDIF(WIN32)
 
-<<<<<<< HEAD
+FIND_PACKAGE(Tclap)
+IF(NOT TCLAP_FOUND)
+  MESSAGE(FATAL_ERROR "Tclap library not found")
+ENDIF(NOT TCLAP_FOUND)
+
 OPTION(BUILD_HSI "Python Scripting Interface" OFF)
 IF(BUILD_HSI)
 FIND_PACKAGE(SWIG REQUIRED)
@@ -281,12 +285,6 @@
 INCLUDE_DIRECTORIES(${PYTHON_INCLUDE_PATH})
 ADD_DEFINITIONS(-DHUGIN_HSI)
 ENDIF()
-=======
-FIND_PACKAGE(Tclap)
-IF(NOT TCLAP_FOUND)
-  MESSAGE(FATAL_ERROR "Tclap library not found")
-ENDIF(NOT TCLAP_FOUND)
->>>>>>> 0d070e49
 
 ##
 ## LAPACK (optional, enable by -DENABLE_LAPACK=ON)
