
# require at least cmake 2.6
cmake_minimum_required(VERSION 2.6 FATAL_ERROR )

if(COMMAND cmake_policy)
  cmake_policy(SET CMP0003 NEW)
endif(COMMAND cmake_policy)

set(CMAKE_MODULE_PATH ${CMAKE_SOURCE_DIR}/CMakeModules )

include(HuginMacros)
include(CheckIncludeFiles)

##  global setup
project(hugin)

# version
set(V_MAJOR 2010)
set(V_MINOR 3)
set(V_PATCH 0)

#
# Check for mercurial and get current revision
#

IF(EXISTS ${PROJECT_SOURCE_DIR}/.hg)
  FIND_PROGRAM(_hg hg)
  IF(NOT ${_hg} MATCHES "-NOTFOUND")
    EXECUTE_PROCESS(COMMAND ${_hg} summary WORKING_DIRECTORY "${PROJECT_SOURCE_DIR}" OUTPUT_VARIABLE _release OUTPUT_STRIP_TRAILING_WHITESPACE)
    foreach(_v_l ${_release})
      if(_v_l MATCHES "^.*: *[^0-9]*\([0-9]+\):\([a-z0-9]+\)")
        set(CPACK_PACKAGE_VERSION_PATCH ${CMAKE_MATCH_1})
        set(HUGIN_WC_REVISION ${CMAKE_MATCH_2})
      endif()
    endforeach()
  ELSE()
    SET(HUGIN_WC_REVISION 0)
  ENDIF()
  SET(HUGIN_PACKAGE_VERSION ${V_MAJOR}.${V_MINOR}.${V_PATCH})
  SET(HUGIN_DEVELOPMENT_VERSION 1)
  FILE(WRITE ${PROJECT_SOURCE_DIR}/rev.txt "${HUGIN_WC_REVISION}")
  MESSAGE("-- Current HG revision is ${HUGIN_WC_REVISION}")
ELSE()
  IF (EXISTS ${PROJECT_SOURCE_DIR}/.svn)
    # comment out the following line to compile an old version from the subversion repository
    MESSAGE(FATAL_ERROR "Hugin subversion repository is not up to date. The development happens now in mercurial repository. Please switch to mercurial. Sorry for the inconsistency")
  ENDIF()

  SET(HUGIN_PACKAGE_VERSION ${V_MAJOR}.${V_MINOR}.${V_PATCH})
  SET(HUGIN_WC_REVISION 0)
  FILE(READ "${PROJECT_SOURCE_DIR}/rev.txt" HUGIN_WC_REVISION)
  MESSAGE("-- Current HG revision is ${HUGIN_WC_REVISION}")
  MESSAGE("-- Assuming this is a tarball (release) build for ${HUGIN_PACKAGE_VERSION}")
  SET(HUGIN_DEVELOPMENT_VERSION 0)
ENDIF()

#
# Check for mercurial and update changelog
#
IF (EXISTS ${PROJECT_SOURCE_DIR}/.hg)
  IF (UPDATE_CHANGELOG)
   FIND_PROGRAM(_hg hg)
   EXECUTE_PROCESS(COMMAND ${_hg} log --follow --style=changelog
   WORKING_DIRECTORY "${PROJECT_SOURCE_DIR}"
   OUTPUT_FILE ${PROJECT_SOURCE_DIR}/ChangeLog)
   MESSAGE("-- New ChangeLog generated")
  ENDIF (UPDATE_CHANGELOG)
ENDIF (EXISTS ${PROJECT_SOURCE_DIR}/.hg)

# version to display
IF (HUGIN_DEVELOPMENT_VERSION EQUAL 1)
  set(DISPLAY_VERSION "Pre-Release ${V_MAJOR}.${V_MINOR}.${V_PATCH}.${HUGIN_WC_REVISION}")
ELSE (HUGIN_DEVELOPMENT_VERSION EQUAL 1)
  set(DISPLAY_VERSION "${V_MAJOR}.${V_MINOR}.${V_PATCH}.${HUGIN_WC_REVISION}")
ENDIF (HUGIN_DEVELOPMENT_VERSION EQUAL 1)

# version for internal libraries.
set(HUGIN_LIB_VERSION 0.0)

# set include path for internal libraries before using finding and initializing
# external dependencies. This makes sure that "our" include paths are specified
# before any system includes

include_directories( ${CMAKE_BINARY_DIR}/src )
include_directories( ${CMAKE_SOURCE_DIR}/src/hugin_base )
include_directories( ${CMAKE_SOURCE_DIR}/src/foreign )
include_directories( ${CMAKE_SOURCE_DIR}/src/foreign/vigra )
include_directories( ${CMAKE_SOURCE_DIR}/src/celeste )
include_directories( ${CMAKE_BINARY_DIR}/src/celeste )
include_directories( ${CMAKE_SOURCE_DIR}/src )

# this function is not available on some systems, notably FreeBSD and Windows
include(CheckFunctionExists)
set(CMAKE_REQUIRED_LIBRARIES -lm)
check_function_exists(log2 HAVE_LOG2)
# use messages only for debug - on Windows they are extremely intrusive
# message("LOG2 ${HAVE_LOG2}")

IF (EXISTS ${PROJECT_SOURCE_DIR}/.svn)
  IF (UPDATE_CHANGELOG)
    EXECUTE_PROCESS(COMMAND "svn2cl" "--group-by-day" "--include-rev" "--linelen=78"
      "--output=${PROJECT_SOURCE_DIR}/ChangeLog" "${PROJECT_SOURCE_DIR}" )
  ENDIF (UPDATE_CHANGELOG)
ENDIF (EXISTS ${PROJECT_SOURCE_DIR}/.svn)


#
# find dependencies
#
IF (UNIX)
FIND_PACKAGE(PkgConfig)
ENDIF (UNIX)

IF(WIN32)
    set(HUGIN_SHARED "0" CACHE STRING "Build shared internal libraries" )
ELSE(WIN32)
    set(HUGIN_SHARED "1" CACHE STRING "Build shared internal libraries" )
ENDIF(WIN32)

#
# Setup windows search paths for dependencies
#
IF (WIN32)
  ##
  ## The directory that contains the hugin source root is a good
  ## place to look for support packages, so post it in cache.
  ## 
  ## Our FIND_PACKAGE calls modules will search SOURCE_BASE_DIR
  ## after the local standard places  
  ##
  # extract pathname from CMAKE_SOURCE_DIR (note result must be a local var)
  STRING( REGEX REPLACE "(.*)/[^/]+$" "\\1" work "${CMAKE_SOURCE_DIR}" )
  # create the cache entry
  SET( SOURCE_BASE_DIR ${work} CACHE FILEPATH "parent dir of hugin source root" )

  # wxWidgets
  IF(NOT wxWidgets_ROOT_SUFFIX)
    SET( wxWidgets_ROOT_SUFFIX 2.8.10 CACHE STRING "version of wxWidgets." FORCE )
  ENDIF(NOT wxWidgets_ROOT_SUFFIX)

  SET(wxWidgets_ROOT_DIR ${SOURCE_BASE_DIR}/wxWidgets-${wxWidgets_ROOT_SUFFIX})
  # GLEW moved to FildGLEW.cmake module
  # SET(GLEW_INCLUDE_DIR ${SOURCE_BASE_DIR}/glew/include)
  # for dynamic build, it's glew32.lib and the dll must be copied into hugin's bin folder
  # SET(GLEW_LIBRARIES ${SOURCE_BASE_DIR}/glew/lib/glew32s.lib)
ENDIF(WIN32)

##
## wxWidgets
##
#  This must come before FINDs for tiff, jpeg, png, zlib to enable
#  finding the wxWidgets distributions of those packages (Win32 only).

SET(wxWidgets_USE_LIBS base core xrc html xml adv gl net)
FIND_PACKAGE(wxWidgets REQUIRED)

# hugin requires wxwidgets 2.7.0 or above
IF (UNIX)
  EXEC_PROGRAM(sh ARGS "${wxWidgets_CONFIG_EXECUTABLE} --version" OUTPUT_VARIABLE wxWidgets_VERSION)
  STRING(REGEX REPLACE "^([0-9]+\\.[0-9]+)\\..*" "\\1"  wxWidgets_VERSION ${wxWidgets_VERSION})
  IF(wxWidgets_VERSION STREQUAL "2.5")
    SET(wxWidgets_FOUND FALSE)
    MESSAGE("wxWidgets 2.5.x not supported")
  ENDIF(wxWidgets_VERSION STREQUAL "2.5")
  IF(wxWidgets_VERSION STREQUAL "2.6")
    SET(wxWidgets_FOUND FALSE)
    MESSAGE("wxWidgets 2.6.x not supported")
  ENDIF(wxWidgets_VERSION STREQUAL "2.6")
ENDIF (UNIX)

IF(NOT wxWidgets_FOUND)
  MESSAGE("wxWidgets was not found, GUI programs (hugin, nona_gui) disabled")
ENDIF(NOT wxWidgets_FOUND) 

##
## Graphics libraries
##
# wxWidgets sub-packages will be used if native ones aren't found

FIND_PACKAGE(TIFF REQUIRED)
INCLUDE_DIRECTORIES(${TIFF_INCLUDE_DIR})
FIND_PACKAGE(JPEG REQUIRED)
INCLUDE_DIRECTORIES(${JPEG_INCLUDE_DIR})
FIND_PACKAGE(PNG REQUIRED)
INCLUDE_DIRECTORIES(${ZLIB_INCLUDE_DIR})
INCLUDE_DIRECTORIES(${PNG_INCLUDE_DIR})

FIND_PACKAGE(OpenEXR REQUIRED)
include_directories(${OPENEXR_INCLUDE_DIR})

FIND_PACKAGE(Exiv2 REQUIRED)
INCLUDE_DIRECTORIES(${EXIV2_INCLUDE_DIR})

## OpenGL and GLEW

FIND_PACKAGE(OpenGL)
FIND_PACKAGE(GLUT)
FIND_PACKAGE(GLEW)
IF(NOT OPENGL_FOUND)
  MESSAGE("OpenGL was not found, hugin disabled")
ENDIF(NOT OPENGL_FOUND)
IF(GLEW_FOUND)
  INCLUDE_DIRECTORIES(${OPENGL_INCLUDE_DIR})
  INCLUDE_DIRECTORIES(${GLUT_INCLUDE_DIR})
  INCLUDE_DIRECTORIES(${GLEW_INCLUDE_DIR})
ENDIF(GLEW_FOUND)

##
## Panotools
##

FIND_PACKAGE(PANO13 2.9.17 REQUIRED)

IF(PANO13_FOUND)
  SET(PANO_LIBRARIES ${PANO13_LIBRARIES})
  SET(PANO_INCLUDE_DIR ${PANO13_INCLUDE_DIR})
ELSE(PANO13_FOUND)
  MESSAGE(SEND_ERROR "libpano13 required")
ENDIF(PANO13_FOUND) 
INCLUDE_DIRECTORIES(${PANO_INCLUDE_DIR})

##
## Boost
##
# I am sick of having to edit the boost rev number in this file.
# Now it is a cache variable you can edit in cmakesetup --TKS
#
IF( NOT Boost_root_suffix )
  SET( Boost_root_suffix _1_41_0 CACHE STRING "suffix of boost root dir." FORCE )
ENDIF( NOT Boost_root_suffix )

IF(WIN32)
  IF(${HUGIN_SHARED})
    SET(Boost_USE_STATIC_LIBS OFF)
    # ADD_DEFINITIONS(-DBOOST_ALL_DYN_LINK)
    # ADD_DEFINITIONS(-D_DLL)
    ADD_DEFINITIONS(-DBOOST_ALL_NO_LIB)
  ELSE(${HUGIN_SHARED})
    SET(Boost_USE_STATIC_LIBS ON)
  ENDIF(${HUGIN_SHARED})
  # If BOOST_ROOT was defined in the environment, use it. 
  if (NOT BOOST_ROOT AND NOT $ENV{BOOST_ROOT} STREQUAL "") 
    set(BOOST_ROOT $ENV{BOOST_ROOT}) 
  else(NOT BOOST_ROOT AND NOT $ENV{BOOST_ROOT} STREQUAL "") 
    set(BOOST_ROOT ${SOURCE_BASE_DIR}/boost${Boost_root_suffix}) 
   endif(NOT BOOST_ROOT AND NOT $ENV{BOOST_ROOT} STREQUAL "") 
ENDIF(WIN32)
<<<<<<< HEAD
FIND_PACKAGE(Boost COMPONENTS thread date_time)
=======
FIND_PACKAGE(Boost 1.34 COMPONENTS thread regex filesystem iostreams system)
>>>>>>> 129a9789
IF (NOT Boost_FOUND)
  IF(WIN32)
    MESSAGE(FATAL_ERROR "Boost not found. Bad BOOST_ROOT? On windows, try editing Boost_root_suffix")
  ELSE()
    MESSAGE(FATAL_ERROR "Boost not found. Maybe wrong version. Hugin requires at least version 1.34")
  ENDIF()
ENDIF (NOT Boost_FOUND)

INCLUDE_DIRECTORIES(${Boost_INCLUDE_DIRS})
LINK_DIRECTORIES(${Boost_LIBRARY_DIRS})

FIND_PACKAGE(MSGFMT REQUIRED)
IF(MSGFMT_FOUND)
  MESSAGE(STATUS "Program msgfmt found (${MSGFMT_EXECUTABLE})")
ENDIF(MSGFMT_FOUND)

##
## LAPACK (optional, enable by -DENABLE_LAPACK=ON)
##
OPTION (ENABLE_LAPACK "Use LAPACK based solver in levmar" OFF)

IF(ENABLE_LAPACK)
  FIND_PACKAGE(LAPACK)
  IF(LAPACK_FOUND)
    MESSAGE(STATUS "LAPACK found (${LAPACK_LIBRARIES})")
  ELSE(LAPACK_FOUND)
    MESSAGE(STATUS "LAPACK not found, using LU-based solver")
  ENDIF(LAPACK_FOUND)
ENDIF(ENABLE_LAPACK)

# vips is not used right now
#IF (WIN32)
#  # todo: check for vips (not needed right now)
#ELSE (WIN32)
#  pkg_check_modules(VIPS vips-7.12)
#  LIST2STRING(VIPS_CFLAGS_OTHER VIPS_CFLAGS_OTHER_STRING)
#  LIST2STRING(VIPS_LDFLAGS_OTHER VIPS_LDFLAGS_OTHER_STRING)
#
#  pkg_check_modules(VIPSCC vipsCC-7.12)
#  LIST2STRING(VIPSCC_CFLAGS_OTHER VIPSCC_CFLAGS_OTHER_STRING)
#  LIST2STRING(VIPSCC_LDFLAGS_OTHER VIPSCC_LDFLAGS_OTHER_STRING)
#ENDIF (WIN32)
#INCLUDE_DIRECTORIES( ${VIPSCC_INCLUDE_DIRS} )
#LINK_DIRECTORIES( ${VIPSCC_LIBRARY_DIRS} )

#
# Check build type and set options accordingly
# 
IF(NOT CMAKE_BUILD_TYPE)
  SET(CMAKE_BUILD_TYPE RelWithDebInfo CACHE STRING
      "Choose the type of build, options are: None Debug Release RelWithDebInfo MinSizeRel."
      FORCE)
ENDIF(NOT CMAKE_BUILD_TYPE)

# allow user to specify lib suffix
set(LIB_SUFFIX "" CACHE STRING "Define suffix of lib directory name (32/64)" )

IF(${CMAKE_BUILD_TYPE} STREQUAL "Debug")
  MESSAGE("Building in Debug mode, resulting programs will be SLOW")
  ADD_DEFINITIONS(-DDEBUG)
  IF(UNIX)
    ADD_DEFINITIONS(-Wall)
  ENDIF(UNIX)
ENDIF(${CMAKE_BUILD_TYPE} STREQUAL "Debug")

#
# define destination dirs (relative to prefix)
#
SET(HUGINDATADIR share/hugin)
SET(DATADIR share)
SET(BINDIR  bin)

IF (NOT MANDIR AND NOT $ENV{MANDIR} STREQUAL "")
    SET (MANDIR "$ENV{MANDIR}")
ELSEIF(CMAKE_SYSTEM_NAME STREQUAL "FreeBSD" OR CMAKE_SYSTEM_NAME STREQUAL "NetBSD")
    SET (MANDIR "man")
ELSE(NOT MANDIR AND NOT $ENV{MANDIR} STREQUAL "")
    SET (MANDIR "share/man")
ENDIF(NOT MANDIR AND NOT $ENV{MANDIR} STREQUAL "")

SET(LOCALEDIR share/locale) 
SET(ICONDIR share/icons) 
SET(LINKDIR share/applications)
SET(LIBDIR  lib${LIB_SUFFIX})
SET(INSTALL_XRC_DIR ${CMAKE_INSTALL_PREFIX}/share/hugin/xrc)
SET(INSTALL_DATA_DIR ${CMAKE_INSTALL_PREFIX}/share/hugin/data)

# setup bundle install prefix
IF (APPLE)
  IF (NOT MAC_SELF_CONTAINED_BUNDLE)
    IF (CMAKE_INSTALL_PREFIX STREQUAL "/opt/local")
      # MacPorts
      SET(INSTALL_OSX_BUNDLE_DIR /Applications/MacPorts CACHE DOCSTRING "Install directory Hugin and HuginStitchProject application bundles")
    ELSE(CMAKE_INSTALL_PREFIX STREQUAL "/opt/local")
      # fink or other custom system.
      SET(INSTALL_OSX_BUNDLE_DIR ${CMAKE_INSTALL_PREFIX}/Applications CACHE DOCSTRING "Install directory Hugin and HuginStitchProject application bundles")
    ENDIF(CMAKE_INSTALL_PREFIX STREQUAL "/opt/local")
    MESSAGE("*** Will install application bundles in ${INSTALL_OSX_BUNDLE_DIR}, set INSTALL_OSX_BUNDLE_DIR to change the location")
  ENDIF (NOT MAC_SELF_CONTAINED_BUNDLE)
ENDIF (APPLE)


IF (UNIX)
  IF (${HUGIN_SHARED})
    # use shared internal libraries
    SET(HUGIN_SHARED_LIBS 1)
  ENDIF (${HUGIN_SHARED})
  MESSAGE("-- Using shared internal libraries")
ELSE (UNIX)

  IF (${HUGIN_SHARED})
    ADD_DEFINITIONS(-DVIGRA_DLL)
    ADD_DEFINITIONS(-DOPENEXR_DLL)
    ADD_DEFINITIONS(-DHugin_shared)
    SET(HUGIN_SHARED_LIBS 1)
  ELSE(${HUGIN_SHARED})
    ADD_DEFINITIONS(-DVIGRA_STATIC_LIB)
  ENDIF(${HUGIN_SHARED})

  # Windows installer packaging related stuff
  # unfortunately, CMake/CPack does not support Warsetup directly.
  # prepare files here...
  IF(WIN32)
    # install into place in build-dir
    SET( CMAKE_INSTALL_PREFIX ${CMAKE_CURRENT_BINARY_DIR}/INSTALL/FILES CACHE FILEPATH "install prefix" FORCE)
    INCLUDE (win_bundle)
  ENDIF(WIN32)

  IF (MSVC)
    # Stop MSVC8 from bitching about the C library
    ADD_DEFINITIONS(/D_CRT_SECURE_NO_DEPRECATE)
    # Stop MSVC9 from bitching about possibly invalid STL usage
    ADD_DEFINITIONS(/D_SCL_SECURE_NO_WARNINGS)
    # Stop MSVC9 from bitching about POSIX names without underscores
    ADD_DEFINITIONS(/D_CRT_NONSTDC_NO_DEPRECATE)
    # Show information about auto-linking library files during build, .e.g.
    # "Linking to lib file: libboost_thread-vc90-mt-s-1_37.lib"
    # This can be used to determine on which boost libraries Hugin depend on
    #ADD_DEFINITIONS(/DBOOST_LIB_DIAGNOSTIC)
    IF(NOT ${HUGIN_SHARED})
    # compile everything for the static C runtime
	FOREACH(TYPE C CXX)
		# makefiles use blank configuration
		FOREACH(CFG "_DEBUG" "_MINSIZEREL" "_RELEASE" "_RELWITHDEBINFO")
			#MESSAGE("Replacing CMAKE_${TYPE}_FLAGS${CFG}: ${CMAKE_${TYPE}_FLAGS${CFG}}")
			SET(NEW_FLAGS "${CMAKE_${TYPE}_FLAGS${CFG}}")
			# fix up static libc flags
			STRING(REPLACE "/MD" "/MT" NEW_FLAGS "${NEW_FLAGS}")
			# *FORCE* to override whats already placed into the cache
			SET(CMAKE_${TYPE}_FLAGS${CFG} "${NEW_FLAGS}" CACHE STRING
				"CMAKE_${TYPE}_FLAGS${CFG} (overwritten to ensure static build)" FORCE)
			#MESSAGE("New       CMAKE_${TYPE}_FLAGS${CFG}: ${CMAKE_${TYPE}_FLAGS${CFG}}")
		ENDFOREACH(CFG)
	ENDFOREACH(TYPE)
    # link only with the static C runtime !! THIS IS A MUST !!
	SET(NEW_FLAGS "${CMAKE_EXE_LINKER_FLAGS}")
	# ensure that the flags are not duplicaated on subsequent runs
	STRING(REPLACE " /NODEFAULTLIB:\"MSVCRT.lib\" /NODEFAULTLIB:\"MSVCRTd.lib\"" "" NEW_FLAGS "${NEW_FLAGS}")
	# note that flag names (NODEFAULTLIB) etc.) are case sensitive
    SET( CMAKE_EXE_LINKER_FLAGS
        "${NEW_FLAGS} /NODEFAULTLIB:\"MSVCRT.lib\" /NODEFAULTLIB:\"MSVCRTd.lib\""
       CACHE STRING "for MSVC" FORCE
    )
    ENDIF(NOT ${HUGIN_SHARED})
  ENDIF(MSVC)
ENDIF (UNIX)

IF (APPLE)
   #
   if (${MAC_SELF_CONTAINED_BUNDLE})
      MESSAGE("-- Configuring hugin for fully bundled version. (not yet working)")
   endif(${MAC_SELF_CONTAINED_BUNDLE})
   
   #This namespace workaround is not needed for CMake >= 2.5.x
   ## Add needed Compiler and Linker flags for OSX
      IF (CMAKE_COMPILER_IS_GNUCC OR CMAKE_COMPILER_IS_GNUCXX)
      	 SET (CMAKE_C_FLAGS:STRING "\"$CMAKE_C_FLAGS\" -flat_namespace -undefined suppress" )
	 SET (CMAKE_CXX_FLAGS:STRING "\"$CMAKE_CXX_FLAGS\" -flat_namespace -undefined suppress" )
	 SET (CMAKE_LDFLAGS:STRING "\"$CMAKE_LD_FLAGS\"" )
	 SET (CMAKE_EXE_LINKER_FLAGS "${CMAKE_EXE_LINKER_FLAGS}  -flat_namespace -undefined suppress" )
	 SET (CMAKE_MODULE_LINKER_FLAGS "${CMAKE_MODULE_LINKER_FLAGS}  -flat_namespace -undefined suppress" )
	 SET (CMAKE_SHARED_LINKER_FLAGS "${CMAKE_SHARED_LINKER_FLAGS}  -flat_namespace -undefined suppress" )
         SET (CMAKE_INSTALL_NAME_DIR "${CMAKE_INSTALL_PREFIX}/lib" )
	 IF (${CMAKE_BUILD_TYPE} STREQUAL "Release")
		SET (CMAKE_C_FLAGS_RELEASE:STRING " $CMAKE_C_FLAGS_RELEASE ")
		SET (CMAKE_CXX_FLAGS_RELEASE:STRING " $CMAKE_CXX_FLAGS_RELEASE ")
	 ENDIF (${CMAKE_BUILD_TYPE} STREQUAL "Release")
      ENDIF (CMAKE_COMPILER_IS_GNUCC OR CMAKE_COMPILER_IS_GNUCXX)
ENDIF (APPLE)


# create config.h file
configure_file(src/hugin_config.h.in.cmake ${CMAKE_BINARY_DIR}/src/hugin_config.h)
configure_file(src/hugin_version.h.in.cmake ${CMAKE_BINARY_DIR}/src/hugin_version.h)

add_subdirectory(src)
add_subdirectory(doc)
add_subdirectory(utils)
# install enfuse droplets and windows installer and everything else in platforms
ADD_SUBDIRECTORY(platforms)

SET(CPACK_PACKAGE_VERSION_MAJOR "${V_MAJOR}")
SET(CPACK_PACKAGE_VERSION_MINOR "${V_MINOR}")
SET(CPACK_PACKAGE_VERSION_PATCH "${V_PATCH}")
SET(CPACK_PACKAGE_INSTALL_DIRECTORY "CMake ${V_MAJOR}.${V_MINOR}")
SET(CPACK_SOURCE_PACKAGE_FILE_NAME "hugin-${V_MAJOR}.${V_MINOR}.${V_PATCH}")
SET(CPACK_SOURCE_GENERATOR "TGZ;TBZ2")
SET(CPACK_PACKAGE_CONTACT "hugin-ptx@googlegroups.com")
SET(CPACK_SET_DESTDIR "ON")
SET(CPACK_SOURCE_IGNORE_FILES
"/_CPack_Packages/"
"/CMakeCache.txt$"
"\\\\.dir/"
"\\\\.tar\\\\.gz$"
"\\\\.tar\\\\.bz2$"
"\\\\.tar\\\\.Z$"
"\\\\.svn/"
"\\\\.cvsignore$"
"\\\\.swp$"
"~$"
"\\\\.#"
"/#"
"/src/api-doc/"
"/celeste/celeste_standalone$"
"/celeste/Config.h$"
"/celeste/training/celeste_train$"
"/tools/autooptimiser$"
"/tools/fulla$"
"/tools/nona$"
"/tools/vig_optimize$"
"/tools/align_image_stack$"
"/tools/tca_correct$"
"/tools/pto2mk$"
"/tools/hugin_hdrmerge$"
"/ptbatcher/PTBatcher$"
"/ptbatcher/PTBatcherGUI$"
"/hugin_base/test/open_file$"
"/matchpoint/matchpoint$"
"/hugin/hugin$"
"/whitepaper/"
"/lens_calibrate/test_lensFunc$"
"/lens_calibrate/calibrate_lens$"
"/nona_gui/nona_gui$"
"/stitch_project/hugin_stitch_project$"
"/deghosting/deghosting_mask$" 
"/build/"
"/CVS/"
"/cmake_install.cmake$"
"/CMakeOutput.log$"
"/CPackConfig.cmake$"
"/CPackSourceConfig.cmake$"
"/Makefile$"
"/Makefile2$"
"/CMakeFiles/"
"/\\\\.libs/"
"/\\\\.deps/"
"\\\\.o$"
"\\\\.gmo$"
"\\\\.mo$"
"\\\\.a$"
"\\\\.lo$"
"\\\\.so$"
"\\\\.so\\\\.0$" 
"\\\\.so\\\\.0\\\\.0$" 
"\\\\.la$"
"Makefile\\\\.in$"
"/\\\\.hg/"
 )
SET(CPACK_DEBIAN_PACKAGE_DEPENDS "libpano13(>=2.9.17)")
# one day we'll get these to work right
#SET(CPACK_DEBIAN_PACKAGE_DEPENDS "libpano13(>=2.9.17), libpost2c2, libglew(>=1.5), freeglut3, libboost-filesystem(>=1.38.0), liblcms1, libopenexr6, libtiff4")
INCLUDE(CPack)

##
## Uninstall Taget
##
CONFIGURE_FILE(
  "${CMAKE_CURRENT_SOURCE_DIR}/cmake_uninstall.cmake.in"
  "${CMAKE_CURRENT_BINARY_DIR}/cmake_uninstall.cmake"
  IMMEDIATE @ONLY)

ADD_CUSTOM_TARGET(uninstall
  "${CMAKE_COMMAND}" -P "${CMAKE_CURRENT_BINARY_DIR}/cmake_uninstall.cmake")
<|MERGE_RESOLUTION|>--- conflicted
+++ resolved
@@ -245,11 +245,7 @@
     set(BOOST_ROOT ${SOURCE_BASE_DIR}/boost${Boost_root_suffix}) 
    endif(NOT BOOST_ROOT AND NOT $ENV{BOOST_ROOT} STREQUAL "") 
 ENDIF(WIN32)
-<<<<<<< HEAD
-FIND_PACKAGE(Boost COMPONENTS thread date_time)
-=======
-FIND_PACKAGE(Boost 1.34 COMPONENTS thread regex filesystem iostreams system)
->>>>>>> 129a9789
+FIND_PACKAGE(Boost 1.34 COMPONENTS thread date_time regex filesystem iostreams system)
 IF (NOT Boost_FOUND)
   IF(WIN32)
     MESSAGE(FATAL_ERROR "Boost not found. Bad BOOST_ROOT? On windows, try editing Boost_root_suffix")
