<?xml version="1.0" encoding="ISO-8859-1"?>
<resource>
  <object class="wxDialog" name="nona_options_dialog">
    <object class="wxBoxSizer">
      <object class="sizeritem">
        <object class="wxBoxSizer">
          <orient>wxHORIZONTAL</orient>
          <object class="sizeritem">
            <object class="wxStaticText">
              <label>Interpolator (i):</label>
            </object>
            <flag>wxALIGN_RIGHT|wxALIGN_CENTRE_VERTICAL</flag>
          </object>
          <object class="sizeritem">
            <object class="wxChoice" name="nona_choice_interpolator">
              <content>
                <item>Poly3 (Bicubic)</item>
                <item>Spline 16</item>
                <item>Spline 36</item>
                <item>Sinc 256</item>
                <item>Spline 64</item>
                <item>Bilinear</item>
                <item>Nearest neighbor</item>
                <item>Sinc 1024</item>
              </content>
              <selection>0</selection>
              <tooltip>approximation of values between source pixels</tooltip>
            </object>
            <flag>wxALL|wxALIGN_CENTRE_VERTICAL</flag>
            <border>6</border>
          </object>
        </object>
        <flag>wxALL|wxEXPAND|wxADJUST_MINSIZE</flag>
        <border>6</border>
      </object>
      <object class="sizeritem">
        <object class="wxCheckBox" name="nona_save_cropped">
          <label>Save cropped images</label>
          <tooltip>Save cropped tiff output. Useful for enblend 2.4 and higher</tooltip>
        </object>
        <flag>wxBOTTOM|wxLEFT|wxEXPAND|wxALIGN_CENTRE_VERTICAL</flag>
        <border>6</border>
      </object>
      <orient>wxVERTICAL</orient>
      <object class="sizeritem">
        <object class="wxStdDialogButtonSizer">
          <object class="button">
            <object class="wxButton" name="wxID_OK">
              <label>OK</label>
              <default>1</default>
            </object>
          </object>
          <object class="button">
            <object class="wxButton" name="wxID_CANCEL">
              <label>Cancel</label>
            </object>
          </object>
        </object>
        <flag>wxTOP|wxBOTTOM|wxEXPAND</flag>
        <border>6</border>
      </object>
    </object>
    <title>Nona Options</title>
  </object>
  <object class="wxDialog" name="enblend_options_dialog">
    <object class="wxBoxSizer">
      <object class="sizeritem">
        <object class="wxBoxSizer">
          <orient>wxHORIZONTAL</orient>
          <object class="sizeritem">
            <object class="wxStaticText">
              <label>Command line options</label>
            </object>
            <flag>wxALIGN_RIGHT|wxALIGN_CENTRE_VERTICAL</flag>
          </object>
          <object class="sizeritem">
            <object class="wxTextCtrl" name="blender_arguments_text"/>
            <flag>wxALL|wxALIGN_CENTRE_VERTICAL</flag>
            <border>6</border>
            <minsize>300,-1</minsize>
          </object>
        </object>
        <flag>wxALL|wxEXPAND|wxADJUST_MINSIZE</flag>
        <border>6</border>
      </object>
      <orient>wxVERTICAL</orient>
      <object class="sizeritem">
        <object class="wxStdDialogButtonSizer">
          <object class="button">
            <object class="wxButton" name="wxID_OK">
              <label>OK</label>
              <default>1</default>
            </object>
          </object>
          <object class="button">
            <object class="wxButton" name="wxID_CANCEL">
              <label>Cancel</label>
            </object>
          </object>
        </object>
        <flag>wxTOP|wxBOTTOM|wxEXPAND</flag>
        <border>6</border>
      </object>
    </object>
    <title>Blender Options</title>
  </object>
  <object class="wxDialog" name="enfuse_options_dialog">
    <object class="wxBoxSizer">
      <object class="sizeritem">
        <object class="wxBoxSizer">
          <orient>wxHORIZONTAL</orient>
          <object class="sizeritem">
            <object class="wxStaticText">
              <label>Command line options</label>
            </object>
            <flag>wxALIGN_RIGHT|wxALIGN_CENTRE_VERTICAL</flag>
          </object>
          <object class="sizeritem">
            <object class="wxTextCtrl" name="enfuse_arguments_text"/>
            <flag>wxALL|wxALIGN_CENTRE_VERTICAL</flag>
            <border>6</border>
            <minsize>300,-1</minsize>
          </object>
        </object>
        <flag>wxALL|wxEXPAND|wxADJUST_MINSIZE</flag>
        <border>6</border>
      </object>
      <orient>wxVERTICAL</orient>
      <object class="sizeritem">
        <object class="wxStdDialogButtonSizer">
          <object class="button">
            <object class="wxButton" name="wxID_OK">
              <label>OK</label>
              <default>1</default>
            </object>
          </object>
          <object class="button">
            <object class="wxButton" name="wxID_CANCEL">
              <label>Cancel</label>
            </object>
          </object>
        </object>
        <flag>wxTOP|wxBOTTOM|wxEXPAND</flag>
        <border>6</border>
      </object>
    </object>
    <title>Enfuse options</title>
  </object>
  <object class="wxPanel" name="panorama_panel">
    <object class="wxBoxSizer">
      <orient>wxVERTICAL</orient>
      <object class="sizeritem">
        <object class="wxScrolledWindow" name="pano_controls_panel">
          <object class="wxBoxSizer">
            <orient>wxVERTICAL</orient>
            <object class="sizeritem">
              <object class="wxBoxSizer">
                <orient>wxVERTICAL</orient>
                <object class="sizeritem">
                  <object class="wxGridBagSizer">
                    <!-- The projection, field of view, and crop rows could be
                         removed, because they are all duplicated (including the
                         numeric entries) on the fast preview.
                         People still use them since when creating things like
                         gores and cube faces they are located near the stitch
                         and send to batch buttons. -->
                    <object class="sizeritem">
                      <object class="wxStaticText">
                        <label>Projection</label>
                        <font>
                          <style platform="mac">normal</style>
                          <family platform="mac">swiss</family>
                          <weight>bold</weight>
                          <size platform="mac">12</size>
                        </font>
                      </object>
                      <flag>wxALIGN_LEFT|wxALIGN_CENTRE_VERTICAL</flag>
                      <cellpos>0,0</cellpos>
                    </object>
                    <object class="sizeritem">
                      <object class="wxChoice" name="pano_choice_pano_type">
                        <content/>
                        <selection>2</selection>
                      </object>
                      <cellpos>0,1</cellpos>
                      <cellspan>1,5</cellspan>
                      <flag>wxEXPAND</flag>
                    </object>
                    <object class="sizeritem">
                      <object class="wxStaticText">
                        <label>Field of View</label>
                        <font>
                          <style platform="mac">normal</style>
                          <family platform="mac">swiss</family>
                          <weight>bold</weight>
                          <size platform="mac">12</size>
                        </font>
                      </object>
                      <flag>wxALIGN_LEFT|wxALIGN_CENTRE_VERTICAL</flag>
                      <cellpos>1,0</cellpos>
                    </object>
                    <object class="sizeritem">
                      <cellpos>1,1</cellpos>
                      <flag>wxALIGN_LEFT|wxALIGN_CENTRE_VERTICAL</flag>
                      <object class="wxStaticText">
                        <label>Horizontal</label>
                      </object>
                    </object>
                    <object class="sizeritem">
                      <cellpos>1,2</cellpos>
                      <flag>wxALIGN_LEFT|wxALIGN_CENTRE_VERTICAL</flag>
                      <object class="wxTextCtrl" name="pano_text_hfov">
                        <size>40,-1d</size>
                      </object>
                    </object>
                    <object class="sizeritem">
                      <cellpos>1,3</cellpos>
                      <flag>wxALIGN_LEFT|wxALIGN_CENTRE_VERTICAL</flag>
                      <object class="wxStaticText">
                        <label>Vertical</label>
                      </object>
                    </object>
                    <object class="sizeritem">
                      <cellpos>1,4</cellpos>
                      <flag>wxTOP|wxBOTTOM|wxALIGN_LEFT|wxALIGN_CENTRE_VERTICAL</flag>
                      <!-- force a larger spacing between the unrelated numerical entry rows-->
                      <border>6</border>
                      <object class="wxTextCtrl" name="pano_text_vfov">
                        <size>40,-1d</size>
                      </object>
                    </object>
                    <object class="sizeritem">
                      <object class="wxButton" name="pano_button_calc_fov">
                        <label>Calculate Field of View</label>
                      </object>
                      <flag>wxEXPAND</flag>
                      <cellpos>1,5</cellpos>
                    </object>
                    <object class="sizeritem">
                      <object class="wxStaticText">
                        <label>Canvas Size</label>
                        <font>
                          <style platform="mac">normal</style>
                          <family platform="mac">swiss</family>
                          <weight>bold</weight>
                          <size platform="mac">12</size>
                        </font>
                      </object>
                      <flag>wxALIGN_LEFT|wxALIGN_CENTRE_VERTICAL</flag>
                      <cellpos>2,0</cellpos>
                    </object>
                    <object class="sizeritem">
                      <object class="wxStaticText">
                        <label>Width</label>
                      </object>
                      <flag>wxALIGN_LEFT|wxALIGN_CENTRE_VERTICAL</flag>
                      <cellpos>2,1</cellpos>
                    </object>
                    <object class="sizeritem">
                      <object class="wxTextCtrl" name="pano_val_width">
                        <size>40,-1d</size>
                        <style>wxTE_PROCESS_ENTER</style>
                      </object>
                      <flag>wxALIGN_LEFT|wxALIGN_CENTRE_VERTICAL</flag>
                      <cellpos>2,2</cellpos>
                    </object>
                    <object class="sizeritem">
                      <object class="wxStaticText">
                        <label>Height</label>
                        <style>wxALIGN_RIGHT</style>
                      </object>
                      <flag>wxALIGN_LEFT|wxALIGN_CENTRE_VERTICAL</flag>
                      <cellpos>2,3</cellpos>
                    </object>
                    <object class="sizeritem">
                      <object class="wxTextCtrl" name="pano_val_height">
                        <size>40,-1d</size>
                        <style>wxTE_PROCESS_ENTER</style>
                      </object>
                      <flag>wxTOP|wxBOTTOM|wxALIGN_LEFT|wxALIGN_CENTRE_VERTICAL</flag>
                      <!-- force a larger spacing between the unrelated numerical entry rows-->
                      <border>6</border>
                      <cellpos>2,4</cellpos>
                    </object>
                    <object class="sizeritem">
                      <object class="wxButton" name="pano_button_opt_width">
                        <label>Calculate Optimal Size</label>
                        <tooltip>Calculate optimal image size, such that the resolution in the image center stays similar</tooltip>
                      </object>
                      <flag>wxEXPAND</flag>
                      <cellpos>2,5</cellpos>
                    </object>
                    <!-- Crop entries are split onto two rows -->
                    <object class="sizeritem">
                      <object class="wxStaticText">
                        <label>Crop</label>
                        <font>
                          <style platform="mac">normal</style>
                          <family platform="mac">swiss</family>
                          <weight>bold</weight>
                          <size platform="mac">12</size>
                        </font>
                      </object>
                      <flag>wxALIGN_LEFT|wxALIGN_CENTRE_VERTICAL</flag>
                      <cellpos>3,0</cellpos>
                      <cellspan>2,1</cellspan>
                    </object>
                    <object class="sizeritem">
                      <object class="wxStaticText">
                        <label>Left</label>
                      </object>
                      <flag>wxALIGN_LEFT|wxALIGN_CENTRE_VERTICAL</flag>
                      <cellpos>3,1</cellpos>
                    </object>
                    <object class="sizeritem">
                      <object class="wxTextCtrl" name="pano_val_roi_left">
                        <size>40,-1d</size>
                        <style>wxTE_PROCESS_ENTER</style>
                      </object>
                      <flag>wxALIGN_LEFT|wxALIGN_CENTRE_VERTICAL|wxTOP</flag>
                      <!-- force a larger spacing between the unrelated numerical entry rows-->
                      <border>6</border>
                      <cellpos>3,2</cellpos>
                    </object>
                    <object class="sizeritem">
                      <object class="wxStaticText">
                        <label>Top</label>
                        <style>wxALIGN_RIGHT</style>
                      </object>
                      <flag>wxALIGN_LEFT|wxALIGN_CENTRE_VERTICAL</flag>
                      <cellpos>3,3</cellpos>
                    </object>
                    <object class="sizeritem">
                      <object class="wxTextCtrl" name="pano_val_roi_top">
                        <size>40,-1d</size>
                        <style>wxTE_PROCESS_ENTER</style>
                      </object>
                      <flag>wxALIGN_LEFT|wxALIGN_CENTRE_VERTICAL|wxTOP</flag>
                      <!-- force a larger spacing between the unrelated numerical entry rows-->
                      <border>6</border>
                      <cellpos>3,4</cellpos>
                    </object>
                    <object class="sizeritem">
                      <object class="wxStaticText">
                        <label>Right</label>
                        <style>wxALIGN_RIGHT</style>
                      </object>
                      <flag>wxALIGN_LEFT|wxALIGN_CENTRE_VERTICAL</flag>
                      <cellpos>4,1</cellpos>
                    </object>
                    <object class="sizeritem">
                      <object class="wxTextCtrl" name="pano_val_roi_right">
                        <size>40,-1d</size>
                        <style>wxTE_PROCESS_ENTER</style>
                      </object>
                      <flag>wxALIGN_LEFT|wxALIGN_CENTRE_VERTICAL|wxBOTTOM</flag>
                      <border>6</border>
                      <cellpos>4,2</cellpos>
                    </object>
                    <object class="sizeritem">
                      <object class="wxStaticText">
                        <label>Bottom</label>
                        <style>wxALIGN_RIGHT</style>
                      </object>
                      <flag>wxALIGN_LEFT|wxALIGN_CENTRE_VERTICAL</flag>
                      <cellpos>4,3</cellpos>
                    </object>
                    <object class="sizeritem">
                      <object class="wxTextCtrl" name="pano_val_roi_bottom">
                        <size>40,-1d</size>
                        <style>wxTE_PROCESS_ENTER</style>
                      </object>
                      <flag>wxBOTTOM|wxALIGN_LEFT|wxALIGN_CENTRE_VERTICAL</flag>
                      <border>6</border>
                      <cellpos>4,4</cellpos>
                    </object>
                    <object class="sizeritem">
                      <object class="wxButton" name="pano_button_opt_roi">
                        <label>Autocrop</label>
                        <tooltip>Calculate crop borders such that the final image has the largest area without excess</tooltip>
                      </object>
                      <flag>wxALIGN_LEFT|wxALIGN_CENTRE_VERTICAL|wxEXPAND</flag>
                      <cellpos>3,5</cellpos>
                      <cellspan>2,1</cellspan>
                    </object>
                    <vgap>6</vgap>
                    <hgap>12</hgap>
                  </object>
                  <flag>wxLEFT|wxEXPAND</flag>
                  <border>6</border>
                </object>
                <object class="sizeritem">
                  <object class="wxBoxSizer">
                    <orient>wxVERTICAL</orient>
                    <object class="sizeritem">
                      <object class="wxStaticText">
                        <label>Panorama Outputs</label>
                        <font>
                          <style platform="mac">normal</style>
                          <family platform="mac">swiss</family>
                          <weight>bold</weight>
                          <size platform="mac">12</size>
                        </font>
                      </object>
                      <flag>wxTOP|wxALIGN_BOTTOM|wxEXPAND</flag>
                      <border>6</border>
                    </object>
                    <object class="sizeritem">
                      <object class="wxBoxSizer">
                        <orient>wxVERTICAL</orient>
                        <object class="sizeritem">
                          <object class="wxCheckBox" name="pano_cb_ldr_output_blended">
                            <label>Exposure corrected, low dynamic range panorama</label>
                            <tooltip>Blend all images into a seamless panorama, using exposure set in the Exposure tab</tooltip>
                          </object>
                          <flag>wxALL</flag>
                          <border>2</border>
                        </object>
                        <object class="sizeritem">
                          <object class="wxCheckBox" name="pano_cb_ldr_output_exposure_blended">
                            <label>Exposure fused panorama from stacks</label>
                            <tooltip>Images will be remapped, stacks exposure fused, then blended into a seamless panorama</tooltip>
                          </object>
                          <flag>wxALL</flag>
                          <border>2</border>
                        </object>
                        <object class="sizeritem">
                          <object class="wxCheckBox" name="pano_cb_ldr_output_exposure_layers_fused">
                            <label>Exposure fused panorama from any arrangement</label>
                            <tooltip>Images will be remapped, blended into seamless layers, then layers exposure fused into a panorama</tooltip>
                          </object>
                          <flag>wxALL</flag>
                          <border>2</border>
                        </object>
                        <object class="sizeritem">
                          <object class="wxCheckBox" name="pano_cb_hdr_output_blended">
                            <label>High dynamic range panorama</label>
                            <tooltip>Images will be remapped in linear color space, stacks merged, then blended into a seamless High Dynamic Range panorama</tooltip>
                          </object>
                          <flag>wxALL</flag>
                          <border>2</border>
                        </object>
                      </object>
                      <flag>wxLEFT|wxEXPAND</flag>
                      <border>12</border>
                    </object>
                  </object>
                  <flag>wxEXPAND</flag>
                </object>
                <object class="spacer">
                  <size>6,6</size>
                </object>
                <object class="sizeritem">
                  <object class="wxCollapsiblePane" name="pano_cp_images_for_manual_editing">
                    <label>Image generation for manual editing</label>
                    <collapsed>1</collapsed>
                    <style>wxCP_DEFAULT_STYLE|wxCP_NO_TLW_RESIZE</style>
                    <object class="panewindow">
                      <object class="wxBoxSizer">
                        <object class="sizeritem">
                          <object class="wxBoxSizer">
                            <orient>wxVERTICAL</orient>
                            <object class="sizeritem">
<<<<<<< HEAD
                              <object class="wxBoxSizer">
                                <orient>wxVERTICAL</orient>
                                <object class="sizeritem">
                                  <object class="wxCheckBox" name="pano_cb_ldr_output_layers">
                                    <label>Remapped, exposure corrected, low dynamic range images</label>
                                    <tooltip>Output remapped, exposure corrected images. Useful for manual blending of an exposure corrected panorama.</tooltip>
                                  </object>
                                  <flag>wxALL</flag>
                                  <border>2</border>
                                </object>
                                <object class="sizeritem">
                                  <object class="wxCheckBox" name="pano_cb_ldr_output_exposure_layers">
                                    <label>Blended layers of similar exposure, without exposure correction</label>
                                    <tooltip>Output a complete blended panorama for each exposure step. Useful for manual contrast blending in an image editor.</tooltip>
                                  </object>
                                  <flag>wxALL</flag>
                                  <border>2</border>
                                </object>
                                <object class="sizeritem">
                                  <object class="wxCheckBox" name="pano_cb_ldr_output_exposure_remapped">
                                    <label>Remapped images without exposure correction</label>
                                    <tooltip>Output remapped images with unmodified exposure. Useful for manual exposure fusing.</tooltip>
                                  </object>
                                  <flag>wxALL</flag>
                                  <border>2</border>
                                </object>
                                <object class="sizeritem">
                                  <object class="wxCheckBox" name="pano_cb_hdr_output_stacks">
                                    <label>Remapped HDR merged stacks</label>
                                    <tooltip>Output remapped High Dynamic Range merged stacks</tooltip>
                                  </object>
                                  <flag>wxALL</flag>
                                  <border>2</border>
                                </object>
                                <object class="sizeritem">
                                  <object class="wxCheckBox" name="pano_cb_hdr_output_layers">
                                    <label>Output remapped HDR images</label>
                                    <tooltip>Keep the intermediate remapped (but not merged) linear color space images</tooltip>
                                  </object>
                                  <flag>wxALL</flag>
                                  <border>2</border>
                                </object>
=======
                              <flag>wxEXPAND</flag>
                              <object class="wxCheckBox" name="pano_cb_ldr_output_layers">
                                <label>Remapped, exposure corrected, low dynamic range images</label>
                                <tooltip>Output remapped, exposure corrected images. Useful for manual blending of an exposure corrected panorama.</tooltip>
                              </object>
                            </object>
                            <object class="sizeritem">
                              <flag>wxEXPAND</flag>
                              <object class="wxCheckBox" name="pano_cb_ldr_output_exposure_layers">
                                <label>Blended layers of similar exposure, without exposure correction</label>
                                <tooltip>Output a complete blended panorama for each exposure step. Useful for manual contrast blending in an image editor.</tooltip>
                              </object>
                            </object>
                            <object class="sizeritem">
                              <flag>wxEXPAND</flag>
                              <object class="wxCheckBox" name="pano_cb_ldr_output_exposure_remapped">
                                <label>Remapped images without exposure correction</label>
                                <tooltip>Output remapped images with unmodified exposure. Useful for manual exposure fusing.</tooltip>
                              </object>
                            </object>
                            <object class="sizeritem">
                              <flag>wxEXPAND</flag>
                              <object class="wxCheckBox" name="pano_cb_hdr_output_stacks">
                                <label>Remapped HDR merged stacks</label>
                                <tooltip>Output remapped High Dynamic Range merged stacks</tooltip>
                              </object>
                            </object>
                            <object class="sizeritem">
                              <flag>wxEXPAND</flag>
                              <object class="wxCheckBox" name="pano_cb_hdr_output_layers">
                                <label>Output remapped HDR images</label>
                                <tooltip>Keep the intermediate remapped (but not merged) linear color space images</tooltip>
>>>>>>> c325329c
                              </object>
                            </object>
                          </object>
                          <!-- TODO The expands work on the button part of the collapsible plane, but not the contents.
                               GTK users probably expect the checkboxes inside to be as wide as the window.
                               They would also expect the mouseover highlight on the button, but wxWidgets doesn't do that.-->
                          <flag>wxLEFT|wxEXPAND</flag>
                          <border>12</border>
                        </object>
                      </object>
<<<<<<< HEAD
                      <flag>wxTOP|wxEXPAND</flag>
                      <border>6</border>
=======
>>>>>>> c325329c
                    </object>
                  </object>
                  <flag>wxEXPAND</flag>
                </object>
                <object class="spacer">
                  <size>6,6</size>
                </object>
                <object class="sizeritem">
                  <object class="wxCollapsiblePane" name="pano_cp_processing">
                    <label>Processing</label>
                    <collapsed>1</collapsed>
                    <style>wxCP_DEFAULT_STYLE|wxCP_NO_TLW_RESIZE</style>
                    <orient>wxVERTICAL</orient>
                    <object class="panewindow">
                      <object class="wxBoxSizer">
                        <object class="sizeritem">
                          <object class="wxFlexGridSizer">
                            <cols>3</cols>
                            <rows>4</rows>
                            <object class="sizeritem">
                              <object class="wxStaticText">
                                <label>Remapper</label>
                              </object>
                              <flag>wxALIGN_LEFT|wxALIGN_CENTRE_VERTICAL</flag>
                            </object>
                            <object class="sizeritem">
                              <object class="wxChoice" name="pano_choice_remapper">
                                <content>
                                  <item>Nona</item>
                                </content>
                                <selection>0</selection>
                              </object>
                              <flag>wxEXPAND</flag>
                            </object>
                            <object class="sizeritem">
                              <object class="wxButton" name="pano_button_remapper_opts">
                                <label>Options</label>
                              </object>
                              <flag>wxEXPAND</flag>
                            </object>
                            <object class="sizeritem">
                              <object class="wxStaticText" name="pano_text_fusion">
                                <label>Image fusion</label>
                              </object>
                              <flag>wxALIGN_LEFT|wxALIGN_CENTRE_VERTICAL</flag>
                            </object>
                            <object class="sizeritem">
                              <object class="wxChoice" name="pano_choice_fusion">
                                <content>
                                  <item>enfuse</item>
                                </content>
                                <selection>0</selection>
                              </object>
                              <flag>wxEXPAND</flag>
                            </object>
                            <object class="sizeritem">
                              <object class="wxButton" name="pano_button_fusion_opts">
                                <label>Options</label>
                              </object>
                              <flag>wxALIGN_CENTRE_VERTICAL</flag>
                            </object>
                            <object class="sizeritem">
                              <object class="wxStaticText" name="pano_text_hdrmerge">
                                <label>HDR merger</label>
                              </object>
                              <flag>wxALIGN_LEFT|wxALIGN_CENTRE_VERTICAL</flag>
                            </object>
                            <object class="sizeritem">
                              <object class="wxChoice" name="pano_choice_hdrmerge">
                                <content>
                                  <item>builtin</item>
                                </content>
                                <selection>0</selection>
                              </object>
                              <flag>wxEXPAND</flag>
                            </object>
                            <object class="sizeritem">
                              <object class="wxButton" name="pano_button_hdrmerge_opts">
                                <label>Options</label>
                              </object>
                              <flag>wxEXPAND</flag>
                            </object>
                            <object class="sizeritem">
                              <object class="wxStaticText" name="pano_text_blender">
                                <label>Blender</label>
                              </object>
                              <flag>wxALIGN_LEFT|wxALIGN_CENTRE_VERTICAL</flag>
                            </object>
                            <object class="sizeritem">
                              <object class="wxChoice" name="pano_choice_blender">
                                <content>
                                  <item>enblend</item>
                                </content>
                                <selection>0</selection>
                              </object>
                              <flag>wxEXPAND</flag>
                            </object>
                            <object class="sizeritem">
                              <object class="wxButton" name="pano_button_blender_opts">
                                <label>Options</label>
                              </object>
                              <flag>wxEXPAND</flag>
                            </object>
                            <vgap>12</vgap>
                            <hgap>12</hgap>
                          </object>
                          <flag>wxEXPAND|wxLEFT</flag>
                          <border>12</border>
                        </object>
                      </object>
                    </object>
                  </object>
                  <flag>wxEXPAND</flag>
                </object>
                <object class="spacer">
                  <size>12,12</size>
                </object>
                <object class="sizeritem">
                  <object class="wxFlexGridSizer">
                    <cols>3</cols>
                    <vgap>6</vgap>
                    <hgap>12</hgap>
                    <object class="sizeritem">
                      <object class="wxStaticText">
                        <label>LDR image output format</label>
                      </object>
                      <flag>wxALIGN_LEFT|wxALIGN_CENTRE_VERTICAL</flag>
                    </object>
                    <object class="sizeritem">
                      <object class="wxChoice" name="pano_choice_file_format">
                        <content>
                          <item>TIFF</item>
                          <item>JPEG</item>
                          <item>PNG</item>
                        </content>
                        <selection>0</selection>
                      </object>
                      <flag>wxEXPAND</flag>
                    </object>
                    <object class="sizeritem">
                      <object class="wxBoxSizer">
                        <orient>wxHORIZONTAL</orient>
                        <object class="sizeritem">
                          <object class="wxPanel" name="pano_output_normal_opts_jpeg">
                            <object class="wxBoxSizer">
                              <orient>wxHORIZONTAL</orient>
                              <object class="sizeritem">
                                <object class="wxStaticText">
                                  <label>Quality</label>
                                </object>
                                <flag>wxLEFT|wxALIGN_CENTRE_VERTICAL</flag>
                              </object>
                              <object class="spacer">
                                <size>12</size>
                              </object>
                              <object class="sizeritem">
                                <object class="wxTextCtrl" name="pano_output_normal_opts_jpeg_quality">
                                  <value>100</value>
                                </object>
                                <flag>wxALIGN_CENTRE_VERTICAL|wxADJUST_MINSIZE</flag>
                                <minsize>50,-1d</minsize>
                              </object>
                            </object>
                          </object>
                          <flag>wxALIGN_CENTRE_VERTICAL</flag>
                        </object>
                        <object class="sizeritem">
                          <object class="wxPanel" name="pano_output_normal_opts_tiff">
                            <object class="wxBoxSizer">
                              <orient>wxHORIZONTAL</orient>
                              <object class="sizeritem">
                                <object class="wxStaticText">
                                  <label>Compression</label>
                                </object>
                                <flag>wxALIGN_LEFT|wxALIGN_CENTRE_VERTICAL</flag>
                              </object>
                              <object class="spacer">
                                <size>12</size>
                              </object>
                              <object class="sizeritem">
                                <object class="wxChoice" name="pano_output_normal_opts_tiff_compression">
                                  <content>
                                    <item>None</item>
                                    <item>Packbits</item>
                                    <item>LZW</item>
                                    <item>Deflate</item>
                                  </content>
                                </object>
                                <flag>wxALIGN_CENTRE_VERTICAL</flag>
                              </object>
                            </object>
                          </object>
                          <flag>wxALIGN_CENTRE_VERTICAL</flag>
                        </object>
                      </object>
                    </object>
                    <object class="sizeritem">
                      <object class="wxStaticText">
                        <label>HDR image output format</label>
                      </object>
                      <flag>wxALIGN_LEFT|wxALIGN_CENTRE_VERTICAL</flag>
                    </object>
                    <object class="sizeritem">
                      <object class="wxChoice" name="pano_choice_hdr_file_format">
                        <content>
                          <item>EXR</item>
                          <item>TIFF</item>
                        </content>
                        <selection>0</selection>
                      </object>
                      <flag>wxEXPAND</flag>
                    </object>
                    <object class="sizeritem">
                      <object class="wxPanel" name="pano_output_hdr_opts_tiff">
                        <object class="wxBoxSizer">
                          <orient>wxHORIZONTAL</orient>
                          <object class="sizeritem">
                            <object class="wxStaticText">
                              <label>Compression</label>
                            </object>
                            <flag>wxALIGN_LEFT|wxALIGN_CENTRE_VERTICAL</flag>
                          </object>
                          <object class="spacer">
                            <size>0,12</size>
                          </object>
                          <object class="sizeritem">
                            <object class="wxChoice" name="pano_output_hdr_opts_tiff_compression">
                              <content>
                                <item>None</item>
                                <item>Packbits</item>
                                <item>LZW</item>
                                <item>Deflate</item>
                              </content>
                            </object>
                            <flag>wxALIGN_CENTRE_VERTICAL</flag>
                          </object>
                        </object>
                      </object>
                      <flag>wxALIGN_CENTRE_VERTICAL</flag>
                    </object>
                  </object>
                  <flag>wxLEFT</flag>
                  <border>12</border>
                </object>
                <object class="spacer">
                  <size>0,12</size>
                </object>
                <object class="sizeritem">
                  <object class="wxGridSizer">
                    <object class="sizeritem">
                      <object class="wxButton" name="pano_button_batch">
                        <label>Save Project and Send to Batch</label>
                        <enabled>0</enabled>
                      </object>
                      <flag>wxALIGN_CENTRE_VERTICAL|wxEXPAND</flag>
                    </object>
                    <object class="sizeritem">
                      <object class="wxButton" name="pano_button_stitch">
                        <label>Stitch Now...</label>
                      </object>
                      <!-- Fat buttons, so they look more important. -->
                      <ratio>4,1</ratio>
                      <flag>wxALIGN_CENTRE_VERTICAL|wxEXPAND|wxSHAPED</flag>
                    </object>
                    <hgap>24</hgap>
                  </object>
                </object>
              </object>
              <flag>wxLEFT|wxEXPAND</flag>
              <border>6</border>
            </object>
          </object>
          <style>wxTAB_TRAVERSAL</style>
        </object>
        <option>1</option>
        <flag>wxTOP|wxLEFT|wxEXPAND</flag>
        <border>10</border>
      </object>
    </object>
    <style>wxTAB_TRAVERSAL</style>
  </object>
  <object class="wxDialog" name="workbench">
    <title/>
    <object class="wxFlexGridSizer">
      <cols>3</cols>
      <rows>2</rows>
      <object class="sizeritem">
        <object class="wxStaticText">
          <label>Remapper:</label>
        </object>
        <flag>wxALIGN_RIGHT|wxALIGN_CENTRE_VERTICAL</flag>
      </object>
      <object class="sizeritem">
        <object class="wxChoice" name="pano_choice_remapper">
          <content>
            <item>Nona</item>
          </content>
          <selection>0</selection>
        </object>
        <flag>wxALL|wxALIGN_CENTRE_VERTICAL</flag>
        <border>6</border>
      </object>
      <object class="sizeritem">
        <object class="wxButton" name="pano_button_remapper_opts">
          <label>Options</label>
        </object>
        <flag>wxALL|wxALIGN_CENTRE_VERTICAL</flag>
        <border>6</border>
      </object>
      <object class="sizeritem">
        <object class="wxStaticText" name="pano_text_fusion">
          <label>Image fusion:</label>
        </object>
        <flag>wxLEFT|wxALIGN_RIGHT|wxALIGN_CENTRE_VERTICAL</flag>
        <border>14</border>
      </object>
      <object class="sizeritem">
        <object class="wxChoice" name="pano_choice_fusion">
          <content>
            <item>enfuse</item>
          </content>
          <selection>0</selection>
        </object>
        <flag>wxALL|wxALIGN_CENTRE_VERTICAL</flag>
        <border>6</border>
      </object>
      <object class="sizeritem">
        <object class="wxButton" name="pano_button_fusion_opts">
          <label>Options</label>
          <enabled>0</enabled>
        </object>
        <flag>wxALL|wxALIGN_CENTRE_VERTICAL</flag>
        <border>6</border>
      </object>
      <object class="sizeritem">
        <object class="wxStaticText" name="pano_text_hdrmerge">
          <label>HDR merger:</label>
        </object>
        <flag>wxLEFT|wxALIGN_RIGHT|wxALIGN_CENTRE_VERTICAL</flag>
        <border>14</border>
      </object>
      <object class="sizeritem">
        <object class="wxChoice" name="pano_choice_hdrmerge">
          <content>
            <item>builtin</item>
          </content>
          <selection>0</selection>
        </object>
        <flag>wxALL|wxALIGN_CENTRE_VERTICAL</flag>
        <border>6</border>
      </object>
      <object class="sizeritem">
        <object class="wxButton" name="pano_button_hdrmerge_opts">
          <label>Options</label>
          <enabled>0</enabled>
        </object>
        <flag>wxALL|wxALIGN_CENTRE_VERTICAL</flag>
        <border>6</border>
      </object>
      <object class="sizeritem">
        <object class="wxStaticText" name="pano_text_blender">
          <label>Blender:</label>
        </object>
        <flag>wxLEFT|wxALIGN_RIGHT|wxALIGN_CENTRE_VERTICAL</flag>
        <border>14</border>
      </object>
      <object class="sizeritem">
        <object class="wxChoice" name="pano_choice_blender">
          <content>
            <item>enblend</item>
          </content>
          <selection>0</selection>
        </object>
        <flag>wxALL|wxALIGN_CENTRE_VERTICAL</flag>
        <border>6</border>
      </object>
      <object class="sizeritem">
        <object class="wxButton" name="pano_button_blender_opts">
          <label>Options</label>
          <enabled>0</enabled>
        </object>
        <flag>wxALL|wxALIGN_CENTRE_VERTICAL</flag>
        <border>6</border>
      </object>
    </object>
  </object>
  <object class="wxDialog" name="hdrmerge_options_dialog">
    <title>HDR Merge Options</title>
    <object class="wxBoxSizer">
      <orient>wxVERTICAL</orient>
      <object class="sizeritem">
        <object class="wxBoxSizer">
          <orient>wxHORIZONTAL</orient>
          <object class="sizeritem">
            <object class="wxStaticText">
              <label>Merge Mode:</label>
            </object>
            <flag>wxALL|wxALIGN_CENTRE_VERTICAL|wxADJUST_MINSIZE</flag>
            <border>5</border>
          </object>
          <object class="sizeritem">
            <object class="wxChoice" name="hdrmerge_option_mode">
              <content>
                <item>Average</item>
                <item>Average slow</item>
                <item>Deghosting (Khan)</item>
              </content>
              <selection>0</selection>
            </object>
            <flag>wxALL|wxEXPAND</flag>
            <border>5</border>
          </object>
        </object>
      </object>
      <object class="sizeritem">
        <object class="wxPanel" name="hdrmerge_option_panel_avg">
          <object class="wxStaticBoxSizer">
            <label>Advanced Options</label>
            <orient>wxVERTICAL</orient>
            <object class="sizeritem">
              <object class="wxCheckBox" name="hdrmerge_option_c">
                <label>Only consider pixels that are defined in all images (-c)</label>
              </object>
              <flag>wxALL|wxEXPAND</flag>
              <border>5</border>
            </object>
          </object>
        </object>
        <flag>wxALL|wxEXPAND</flag>
        <border>5</border>
      </object>
      <object class="sizeritem">
        <object class="wxPanel" name="hdrmerge_option_panel_avgslow">
          <object class="wxStaticBoxSizer">
            <label>Advanced Options</label>
            <orient>wxVERTICAL</orient>
            <object class="sizeritem">
              <object class="wxStaticText">
                <label>This merge mode has no further options.</label>
              </object>
              <flag>wxALL|wxEXPAND</flag>
              <border>5</border>
            </object>
          </object>
        </object>
        <flag>wxALL|wxEXPAND</flag>
        <border>5</border>
      </object>
      <object class="sizeritem">
        <object class="wxPanel" name="hdrmerge_option_panel_khan">
          <object class="wxStaticBoxSizer">
            <label>Options for deghosting</label>
            <orient>wxVERTICAL</orient>
            <object class="sizeritem">
              <object class="wxFlexGridSizer">
                <object class="sizeritem">
                  <object class="wxStaticText">
                    <label>Iterations:</label>
                  </object>
                  <flag>wxALL|wxALIGN_RIGHT|wxALIGN_CENTRE_VERTICAL</flag>
                </object>
                <object class="sizeritem">
                  <object class="wxSpinCtrl" name="hdrmerge_option_khan_iter">
                    <size>50,-1</size>
                    <value>4</value>
                    <min>1</min>
                  </object>
                  <flag>wxALL|wxALIGN_CENTRE_VERTICAL</flag>
                  <border>2</border>
                </object>
                <object class="sizeritem">
                  <object class="wxStaticText">
                    <label>Sigma:</label>
                  </object>
                  <flag>wxALL|wxALIGN_RIGHT|wxALIGN_CENTRE_VERTICAL</flag>
                </object>
                <object class="sizeritem">
                  <object class="wxTextCtrl" name="hdrmerge_option_khan_sigma">
                    <value>30</value>
                    <size>50,-1</size>
                  </object>
                  <flag>wxALL|wxALIGN_CENTRE_VERTICAL</flag>
                  <border>2</border>
                </object>
                <cols>2</cols>
                <rows>2</rows>
              </object>
              <flag>wxALL|wxEXPAND</flag>
              <border>5</border>
            </object>
            <object class="sizeritem">
              <object class="wxStaticBoxSizer">
                <orient>wxVERTICAL</orient>
                <object class="sizeritem">
                  <object class="wxCheckBox" name="hdrmerge_option_khan_af">
                    <label>Use gray images for processing (-a f)</label>
                  </object>
                  <flag>wxALL|wxEXPAND</flag>
                  <border>2</border>
                </object>
                <object class="sizeritem">
                  <object class="wxCheckBox" name="hdrmerge_option_khan_ag">
                    <label>Use gamma 2.2 instead of logarithmic (-a g)</label>
                  </object>
                  <flag>wxALL|wxEXPAND</flag>
                  <border>2</border>
                </object>
                <object class="sizeritem">
                  <object class="wxCheckBox" name="hdrmerge_option_khan_am">
                    <label>Do not scale images (-a m)</label>
                  </object>
                  <flag>wxALL|wxEXPAND</flag>
                  <border>2</border>
                </object>
                <label>Advanced Options</label>
              </object>
              <flag>wxALL|wxEXPAND</flag>
              <border>5</border>
            </object>
          </object>
        </object>
        <flag>wxALL|wxEXPAND</flag>
        <border>5</border>
      </object>
      <object class="sizeritem">
        <object class="wxStdDialogButtonSizer">
          <object class="button">
            <object class="wxButton" name="wxID_OK">
              <label>OK</label>
              <default>1</default>
            </object>
          </object>
          <object class="button">
            <object class="wxButton" name="wxID_CANCEL">
              <label>Cancel</label>
            </object>
          </object>
        </object>
        <flag>wxTOP|wxBOTTOM|wxEXPAND</flag>
        <border>6</border>
      </object>
    </object>
  </object>
</resource><|MERGE_RESOLUTION|>--- conflicted
+++ resolved
@@ -413,7 +413,7 @@
                             <label>Exposure corrected, low dynamic range panorama</label>
                             <tooltip>Blend all images into a seamless panorama, using exposure set in the Exposure tab</tooltip>
                           </object>
-                          <flag>wxALL</flag>
+                          <flag>wxEXPAND|wxTOP|wxBOTTOM</flag>
                           <border>2</border>
                         </object>
                         <object class="sizeritem">
@@ -421,7 +421,7 @@
                             <label>Exposure fused panorama from stacks</label>
                             <tooltip>Images will be remapped, stacks exposure fused, then blended into a seamless panorama</tooltip>
                           </object>
-                          <flag>wxALL</flag>
+                          <flag>wxEXPAND|wxTOP|wxBOTTOM</flag>
                           <border>2</border>
                         </object>
                         <object class="sizeritem">
@@ -429,7 +429,7 @@
                             <label>Exposure fused panorama from any arrangement</label>
                             <tooltip>Images will be remapped, blended into seamless layers, then layers exposure fused into a panorama</tooltip>
                           </object>
-                          <flag>wxALL</flag>
+                          <flag>wxEXPAND|wxTOP|wxBOTTOM</flag>
                           <border>2</border>
                         </object>
                         <object class="sizeritem">
@@ -437,7 +437,7 @@
                             <label>High dynamic range panorama</label>
                             <tooltip>Images will be remapped in linear color space, stacks merged, then blended into a seamless High Dynamic Range panorama</tooltip>
                           </object>
-                          <flag>wxALL</flag>
+                          <flag>wxEXPAND|wxTOP|wxBOTTOM</flag>
                           <border>2</border>
                         </object>
                       </object>
@@ -461,84 +461,44 @@
                           <object class="wxBoxSizer">
                             <orient>wxVERTICAL</orient>
                             <object class="sizeritem">
-<<<<<<< HEAD
-                              <object class="wxBoxSizer">
-                                <orient>wxVERTICAL</orient>
-                                <object class="sizeritem">
-                                  <object class="wxCheckBox" name="pano_cb_ldr_output_layers">
-                                    <label>Remapped, exposure corrected, low dynamic range images</label>
-                                    <tooltip>Output remapped, exposure corrected images. Useful for manual blending of an exposure corrected panorama.</tooltip>
-                                  </object>
-                                  <flag>wxALL</flag>
-                                  <border>2</border>
-                                </object>
-                                <object class="sizeritem">
-                                  <object class="wxCheckBox" name="pano_cb_ldr_output_exposure_layers">
-                                    <label>Blended layers of similar exposure, without exposure correction</label>
-                                    <tooltip>Output a complete blended panorama for each exposure step. Useful for manual contrast blending in an image editor.</tooltip>
-                                  </object>
-                                  <flag>wxALL</flag>
-                                  <border>2</border>
-                                </object>
-                                <object class="sizeritem">
-                                  <object class="wxCheckBox" name="pano_cb_ldr_output_exposure_remapped">
-                                    <label>Remapped images without exposure correction</label>
-                                    <tooltip>Output remapped images with unmodified exposure. Useful for manual exposure fusing.</tooltip>
-                                  </object>
-                                  <flag>wxALL</flag>
-                                  <border>2</border>
-                                </object>
-                                <object class="sizeritem">
-                                  <object class="wxCheckBox" name="pano_cb_hdr_output_stacks">
-                                    <label>Remapped HDR merged stacks</label>
-                                    <tooltip>Output remapped High Dynamic Range merged stacks</tooltip>
-                                  </object>
-                                  <flag>wxALL</flag>
-                                  <border>2</border>
-                                </object>
-                                <object class="sizeritem">
-                                  <object class="wxCheckBox" name="pano_cb_hdr_output_layers">
-                                    <label>Output remapped HDR images</label>
-                                    <tooltip>Keep the intermediate remapped (but not merged) linear color space images</tooltip>
-                                  </object>
-                                  <flag>wxALL</flag>
-                                  <border>2</border>
-                                </object>
-=======
-                              <flag>wxEXPAND</flag>
                               <object class="wxCheckBox" name="pano_cb_ldr_output_layers">
                                 <label>Remapped, exposure corrected, low dynamic range images</label>
                                 <tooltip>Output remapped, exposure corrected images. Useful for manual blending of an exposure corrected panorama.</tooltip>
                               </object>
-                            </object>
-                            <object class="sizeritem">
-                              <flag>wxEXPAND</flag>
+                              <flag>wxEXPAND|wxTOP|wxBOTTOM</flag>
+                              <border>2</border>
+                            </object>
+                            <object class="sizeritem">
                               <object class="wxCheckBox" name="pano_cb_ldr_output_exposure_layers">
                                 <label>Blended layers of similar exposure, without exposure correction</label>
                                 <tooltip>Output a complete blended panorama for each exposure step. Useful for manual contrast blending in an image editor.</tooltip>
                               </object>
-                            </object>
-                            <object class="sizeritem">
-                              <flag>wxEXPAND</flag>
+                              <flag>wxEXPAND|wxTOP|wxBOTTOM</flag>
+                              <border>2</border>
+                            </object>
+                            <object class="sizeritem">
                               <object class="wxCheckBox" name="pano_cb_ldr_output_exposure_remapped">
                                 <label>Remapped images without exposure correction</label>
                                 <tooltip>Output remapped images with unmodified exposure. Useful for manual exposure fusing.</tooltip>
                               </object>
-                            </object>
-                            <object class="sizeritem">
-                              <flag>wxEXPAND</flag>
+                              <flag>wxEXPAND|wxTOP|wxBOTTOM</flag>
+                              <border>2</border>
+                            </object>
+                            <object class="sizeritem">
                               <object class="wxCheckBox" name="pano_cb_hdr_output_stacks">
                                 <label>Remapped HDR merged stacks</label>
                                 <tooltip>Output remapped High Dynamic Range merged stacks</tooltip>
                               </object>
-                            </object>
-                            <object class="sizeritem">
-                              <flag>wxEXPAND</flag>
+                              <flag>wxEXPAND|wxTOP|wxBOTTOM</flag>
+                              <border>2</border>
+                            </object>
+                            <object class="sizeritem">
                               <object class="wxCheckBox" name="pano_cb_hdr_output_layers">
                                 <label>Output remapped HDR images</label>
                                 <tooltip>Keep the intermediate remapped (but not merged) linear color space images</tooltip>
->>>>>>> c325329c
-                              </object>
+                              </object>
+                              <flag>wxEXPAND|wxTOP|wxBOTTOM</flag>
+                              <border>2</border>
                             </object>
                           </object>
                           <!-- TODO The expands work on the button part of the collapsible plane, but not the contents.
@@ -548,11 +508,6 @@
                           <border>12</border>
                         </object>
                       </object>
-<<<<<<< HEAD
-                      <flag>wxTOP|wxEXPAND</flag>
-                      <border>6</border>
-=======
->>>>>>> c325329c
                     </object>
                   </object>
                   <flag>wxEXPAND</flag>
