#!/usr/bin/env python

from __future__ import print_function

gpl = r"""
    crop_cp.py - remove CPs from parts of the panorama
    
    Copyright (C) 2011  Kay F. Jahnke

    This program is free software: you can redistribute it and/or modify
    it under the terms of the GNU General Public License as published by
    the Free Software Foundation, either version 3 of the License, or
    (at your option) any later version.

    This program is distributed in the hope that it will be useful,
    but WITHOUT ANY WARRANTY; without even the implied warranty of
    MERCHANTABILITY or FITNESS FOR A PARTICULAR PURPOSE.  See the
    GNU General Public License for more details.

    You should have received a copy of the GNU General Public License
    along with this program.  If not, see <http://www.gnu.org/licenses/>.
"""

# @category Control Points
# @name     Crop Control Points
# @api-min  2011.1
<<<<<<< HEAD
# @api-max  2011.5
=======
# @api-max  2012.2
>>>>>>> 4e2f2b58

# crop_cps will function as a hugin plugin and as a standalone
# Python script. It can also serve as a template for a slightly
# more involved plugin than the ones in the Examples section.

# Please note that this script tries to use wxPython. This should
# work on Linux systems that have wxPython istalled, but as far as
# I know currently it won't work on Windows, and certainly not on
# Mac OS, where there is currently no hsi/hpi suport. If you want
# to switch off the use of wxPython, set the default parameter in
# the entry function to a value different from None, i.e. change
# def entry ( pano , inside = None ) :
# to
# def entry ( pano , inside = False ) :

import os
import sys
import hsi
import math

# we make an exception for run time errors in this script:

class CropCpError ( Exception ) :

    def __init__ ( self , text ) :
        self.text = text

    def __str__ ( self ) :
        return self.text
    
# some global variables to reduce overhead - we just reuse the same
# FDiff2D objects every time we call the transforms

transform_in = hsi.FDiff2D(0,0)
transform_out = hsi.FDiff2D(0,0)

# transform point coordinates using panotools transforms
# and the global variables for source and target

class to_pano :

    def __init__ ( self , pano , image ) :

        pano_options = pano.getOptions()
        img = pano.getImage ( image )
        w = img.getWidth()
        h = img.getHeight()
        self.wh = w / 2.0
        self.hh = h / 2.0

        # image to pano

        self.tf = hsi.Transform()
        self.tf.createInvTransform ( img , pano_options )

    def transform ( self , p ) :

        # pixel coordinates come in, but have to use center-origin
        
        transform_in.x = p[0] - self.wh
        transform_in.y = p[1] - self.hh

        if self.tf.transform ( transform_out , transform_in ) :
            return ( transform_out.x , transform_out.y )

        # KFJ 2011-06-19 I've noticed the transform failing
        # with images that have X, Y or Z values different from 0.
        # I'm not sure if this is a bug in the transform.
        
        print ( 'transform failed for %s' % str ( p ) )
        return None

# the crop_cps routine is the workhorse of this script. It does the
# actual work of looking at the CPs and removing the unwanted ones.

def crop_cps ( pano , inside ) :

    pano_options = pano.getOptions()

    size = pano_options.getSize()

    # we need these offsets because pano coordinates are center-origin
    
    wh = size.width() / 2.0
    hh = size.height() / 2.0
    
    # that's the ROI of the panorama, in corner-origin
    
    roi = pano_options.getROI()

    # out limits, now in center-origin
    
    left = roi.left() - wh
    right = roi.right() - wh
    top = roi.top() - hh
    bottom = roi.bottom() - hh

    ni = pano.getNrOfImages()
    tflist = []

    # we get a list of CPs in pano coordinates. Note that the pano
    # coordinates are taken from the coordinates in the left image only.
    
    for img in range ( ni ) :
        tflist.append ( to_pano ( pano , img ) )

    # we take the CPVector:
    
    cpv = pano.getCtrlPoints()
    print ( 'found %d CPs' % len ( cpv ) )

    # We want to put the remaining CPs into this CPVector:
    
    ncpv = hsi.CPVector()

    for cp in cpv :
        p = ( cp.x1 , cp.y1 )
        img = cp.image1Nr
        tfp = tflist[img].transform ( p )
        # KFJ 2011-06-17 If the transform fails, keep the CP
        # - best to be defensive.
        if tfp is None :
            ncpv.append ( cp )
        elif inside : # remove CPs inside ROI (or, keep those outside)
            if not ( ( left <= tfp[0] <= right ) and ( top <= tfp[1] <= bottom ) ) :
                ncpv.append ( cp )
        else :
            if ( left <= tfp[0] <= right ) and ( top <= tfp[1] <= bottom ) :
                ncpv.append ( cp )

    pano.setCtrlPoints ( ncpv )
    print ( 'removed %d CPs' % ( len ( cpv ) - len ( ncpv ) ) )

    return 0

# the remainder of the script is administration and deals with running
# it either as a plugin from hugin or as a standalone CLI program.

# first is the entry routine which is called when this script is used
# as a plugin from hugin. If the inside parameter is not passed
# (or passed as 'None') - a dialog will ask whether to remove CPs
# inside or outside of the ROI. If inside is passed as True, CPs
# inside the ROI are removed, otherwise those outside.
# Note that the 'GUI' is primitive - it offers no help or about info,
# no tool tips etc. - the help could be made from the docstrings of
# the CLI version below.

def entry ( pano , inside = None ) :

    if inside is None:

    # if we've been called as a plugin (we're not main) and inside is
    # None, the default, we assume that we're supposed to ask the user
    # whether to remove the CPs from inside or outside the ROI. If
    # inside is passed as True or False, we execute without further ado.

        import wx

        # we need a simple dialog box for this purpose which displays
        # a radio button for the inside/outside choice, plus Okay and Cancel.
        
        class crop_cp_dialog ( wx.Dialog ) :

            # excuse my clumsy wxPython ;-)
            
            def __init__(self, parent, title):

                wx.Dialog.__init__(self, parent, -1, title, size = ( 200 , 150 ) )
                choices = [ 'outside ROI' , 'inside ROI' ]
                # default choice is to remove CPs outdide ROI
                self.choice = 0

                # we create and position the UI elements                
                sizer = wx.BoxSizer ( wx.VERTICAL )
                rb = wx.RadioBox(
                        self, -1, "", wx.DefaultPosition, wx.DefaultSize,
                        choices, 2, wx.RA_SPECIFY_COLS
                        )
                self.Bind(wx.EVT_RADIOBOX, self.EvtRadioBox, rb)
                sizer.Add(rb, 0, wx.ALL, 20)
                btnsizer = wx.StdDialogButtonSizer()
                btn = wx.Button(self, wx.ID_OK)
                btn.SetDefault()
                btnsizer.AddButton(btn)
                btn = wx.Button(self, wx.ID_CANCEL)
                btnsizer.AddButton(btn)
                btnsizer.Realize()
                sizer.Add(btnsizer, 0, wx.ALIGN_CENTER_VERTICAL|wx.ALL, 5)
                self.SetSizer(sizer)

            # what to do when the radio button is operated:
            def EvtRadioBox(self, event):
                self.choice = event.GetInt()
        
        # make the dialog and show it modally:
        ccd = crop_cp_dialog ( None , 'Crop CPs' )
        retval = ccd.ShowModal()
        # only if Okay was clicked the state of the radio button is used
        if retval == wx.ID_OK :
            if ccd.choice == 0 :
                inside = False
            else :
                inside = True
        # otherwise we cancel the operation and return.
        else :
            return 0

    # now the preliminaries are sorted, we can call the workhorse routine.
    
    return crop_cps ( pano , inside )
    
# the main routine is what's called if this script has been called from
# the command line. In this case we do the CLI thing, so we parse the
# argument vector and act accordingly.

def main() :

    # when called from the command line, we import the argparse module.
    # This may not be part of the standard library on your system.
    
    import argparse

    # and create an argument parser.
    
    parser = argparse.ArgumentParser (
        formatter_class=argparse.RawDescriptionHelpFormatter ,
        description = gpl + '''
    crop_cp will remove all CPs which are either outside the panorama's ROI
    or inside it's ROI if the inside flag is set
    ''' )

    parser.add_argument('-o', '--output',
                        metavar='<output file>',
                        default = None,
                        type=str,
                        help='write output to a different file')

    parser.add_argument('-i', '--inside',
                        action='store_true',
                        default = False,
                        help='remove CPs inside ROI')

    parser.add_argument('input' ,
                        metavar = '<pto file>' ,
                        type = str ,
                        help = 'pto file to be processed' )

    if len ( sys.argv ) < 2 :
        parser.print_help()
        return

    # we parse the arguments into a global variable so we can access
    # them from everywhere without having to pass them around
    
    global args
    
    args = parser.parse_args()

    if args.output :
        print ( 'output: ' , args.output )
    print ( 'ptofile:' , args.input )

    # first we see if we can open the input file

    ifs = hsi.ifstream ( args.input )
    if not ifs.good() :
        raise CropCpError ( 'cannot open input file %s' % args.input )

    pano = hsi.Panorama()
    success = pano.readData ( ifs )
    del ifs
    if success != hsi.DocumentData.SUCCESSFUL :
        raise CropCpError ( 'input file %s contains invalid data' % args.input )

    # if a separate output file was chosen, we open it now to avoid
    # later disappointments
    
    if args.output:
        ofs = hsi.ofstream ( args.output )
        if not ofs.good() :
            raise CropCpError ( 'cannot open output file %s' % args.output )

    # we've checked the args, now we call crop_cps()
    
    crop_cps ( pano , args.inside )

    # if no different output file was specified, overwrite the input
    
    if not args.output :
        ofs = hsi.ofstream ( args.input )
        if not ofs.good() :
            raise CropCpError ( 'cannot open file %s for output' % args.input )

    success = pano.writeData ( ofs )
    del ofs
    if success != hsi.DocumentData.SUCCESSFUL :
        raise CropCpError ( 'error writing pano to %s' % args.input )
    
    # done.
    
    return 0

# are we main? This means we've been called from the command line
# as a standalone program, so we have to go through the main() function.

if __name__ == "__main__":
    try:
        main()
    except CropCpError as e :
        print ( 'Run Time Error: %s' % e )<|MERGE_RESOLUTION|>--- conflicted
+++ resolved
@@ -24,11 +24,7 @@
 # @category Control Points
 # @name     Crop Control Points
 # @api-min  2011.1
-<<<<<<< HEAD
-# @api-max  2011.5
-=======
 # @api-max  2012.2
->>>>>>> 4e2f2b58
 
 # crop_cps will function as a hugin plugin and as a standalone
 # Python script. It can also serve as a template for a slightly
