--- conflicted
+++ resolved
@@ -5,11 +5,7 @@
 # @category Control Points
 # @name     keep 5 CPs per image pair
 # @api-min  2011.1
-<<<<<<< HEAD
-# @api-max  2011.5
-=======
 # @api-max  2012.2
->>>>>>> 4e2f2b58
 
 #    top_five.py - keep the five best CPs for each image pair
 
