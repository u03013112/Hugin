--- conflicted
+++ resolved
@@ -18,13 +18,8 @@
 
 # @category Examples
 # @name     Skeleton Plugin
-<<<<<<< HEAD
-# @api-min  2011.1.0
-# @api-max  2011.5.0
-=======
 # @api-min  2011.1
 # @api-max  2012.0
->>>>>>> 4e2f2b58
 
 # we use modern type python print statements:
 
