--- conflicted
+++ resolved
@@ -23,13 +23,8 @@
 
 # @category Examples
 # @name     Dual Use Plugin
-<<<<<<< HEAD
-# @api-min  2011.1.0
-# @api-max  2011.5.0
-=======
 # @api-min  2011.1
 # @api-max  2012.0
->>>>>>> 4e2f2b58
 
 # dual_use will function as a hugin plugin and as a standalone
 # Python script.
