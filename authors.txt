Pablo d'Angelo	Original Author, GSoC 2007 and 2008 mentor, German translation, original CMake build, original Windows SDK
Bart van Andel	Bugfix
György Balló	original Hungarian translation
Herbert Bay	GSoC 2007 mentor
Kai-Uwe Behrmann	gui, panoviewer adds, original German translation
Kornel Benko	maintenance CMake build
Stephen Bennett	show points patch
Jakub Bogusz	Polish translation
Albert Capellades Badia	original Catalan translation
Milo Casagrande	Italian translation
Vaclav Cerny	Czech translation
Jean-Luc Coulon	original French translation
Marco Cucinato	Italian translation
Ademar de Souza Reis Jr.	original Brazilian translation and translation related fixes
Serhij Dubyk	initial Ukrainian translation
Terry Duell	updated tutorials, Fedora tester and packager
Alexandre Duret-Lutz	code
Lu Fang		initial Chinese Simplified translation
Skip Gaede	OS X build fixes
Daniel German	bug fixes, GSoC mentor 2010
Niels Giesen	Dutch translation
Jorge González González	original Spanish translation
Felix Hagemann	bug reports and patches
Ed Halley	gui, documentation
Robert Hart	bug reports and patches
Juha Helminen	Code
Brian Hoffmann	German translation of NSIS windows installer
Ad Huikeshoven	automated Windows snapshot builds
Iouri Ivliev	bug fixes
Marek Januszewski	Code, initial Polish translation
Alexandre Jenny	SpaceTransform class, GSoC 2008 mentoring
Jing Jin	GSoC 2007 deghosting
Lukáš Jirkovský	GSoC 2009 deghosting in enfuse
Allard Katan	Windows installer
Guido Kohlmeyer	German translation, Windows SDK, bug fixes
Erik Krause	Enfuse and enblend droplets for Windows
Marco Kuder	GSoC 2008 batch processor
Höss Lajos	Hungarian translation
Rick Langford	Traditional Chinese original translation and updates
Homin Lee	initial Korean translation
James Legg	GSoC 2008 OpenGL fast preview, GSoC 2009 new layout, GSoC 2010 mentor
Yuval Levy	Community Builder, GSoC admin 2007 and 2009, GSoC mentor 2007 and 2008, Windows build, original Windows installer (0.7.0 and 0.8.0 InnoSetup), bugfixes, fixes Italian translation
Wim Lewis	Code fix
Roger Luethi	Code
Caolán McNamara	code fix
Cristian Marchi	Italian translation and 2010 artwork
Zoran Mesec	GSoC 2007 feature detector, GSoC 2008 mentor, initial Slovenian translation
Andreas Metzler	Debian packaging
Andrew Mihal	original author of enblend, enfuse, nona-gpu. GSoC 2009 mentor
Thomas Modes	statistic CP cleaner, multi-row CP detection, masking tool, GSoC 2010 mentor, code and bugfixes
Tiziano Müller	code
John Navas	MSI installer
José Alejandro Carrillo Neira	Spanish translation
Tim Nugent	GSoC 2008 Celeste, GSoC 2009 Lens Calibration, GSoC 2010 mentor
Simon Oosthoek	Dutch translation
<<<<<<< HEAD
Emanuele Panz	Windows installer (2010.02 transition to Nullsoft NSIS)
=======
Anael Orlinski	initial control point detector
Eduardo Pérez Esteban	Spanish translation
>>>>>>> 9b229a4a
Gerry Patterson	Code
Eduardo Pérez Esteban	Spanish translation
Bruno Postle	initial packaging, website, documentation, initial British English translation, GSoC 2009 mentor, GSoC 2010 admin and mentor, release manager on many occasions including 2010.02
Alexandre Prokoudine	Initial Russian translation, GSoC 2008 admin
Jozef Riha	original Slovak translation
Marijn Ros	bug reports and patches
Joachim Schneider	German translation
Tom Sharpless	Windows build, GSoC 2009 mentor, code
Jiri Slaby	original Czech translation
Ryan Sleevi	Windows 64-bit patches, patches and SDK
Michał Smoczyk	Polish translation
Svetoslav Stefanov	Bulgarian initial translation
Gary Stein	Autocrop functionality
Riz Thon	French translation
Dave Tow	cmake patch
Brent Townshend	code and bug fixes
Masahiro Kitagawa	Japanese translation updates
Lorenz Trischberger	German translation
Ken Turkowski	code
Ippei Ukai	MacOSX port, initial Japanese translation, GSoC 2007 code refactoring
Harry van der Wolf	original Dutch translation, OSX build
Luca Vascon	splash screen, icons, original Italian translation
Fabian Wetzel	Panoglview
Ulf Wilhelmson	original Swedish translation
Douglas Wilkins	packaging, translation, bugfixes
Ziv Yaniv	RanSaC code<|MERGE_RESOLUTION|>--- conflicted
+++ resolved
@@ -53,12 +53,8 @@
 José Alejandro Carrillo Neira	Spanish translation
 Tim Nugent	GSoC 2008 Celeste, GSoC 2009 Lens Calibration, GSoC 2010 mentor
 Simon Oosthoek	Dutch translation
-<<<<<<< HEAD
+Anael Orlinski	initial control point detector
 Emanuele Panz	Windows installer (2010.02 transition to Nullsoft NSIS)
-=======
-Anael Orlinski	initial control point detector
-Eduardo Pérez Esteban	Spanish translation
->>>>>>> 9b229a4a
 Gerry Patterson	Code
 Eduardo Pérez Esteban	Spanish translation
 Bruno Postle	initial packaging, website, documentation, initial British English translation, GSoC 2009 mentor, GSoC 2010 admin and mentor, release manager on many occasions including 2010.02
