IF(WIN32)

  # copy installer files
#  CONFIGURE_FILE(platforms/windows/msi/WixFragmentRegistry.wxs ${CMAKE_CURRENT_BINARY_DIR}/INSTALL/WixFragmentRegistry.wxs COPYONLY)
#  CONFIGURE_FILE(platforms/windows/msi/hugin.warsetup ${CMAKE_CURRENT_BINARY_DIR}/INSTALL/hugin.warsetup )
  # bug: CONFIGURE_FILE destroys the bitmaps.
#  CONFIGURE_FILE(platforms/windows/msi/top_banner.bmp ${CMAKE_CURRENT_BINARY_DIR}/INSTALL/top_banner.bmp COPYONLY)
#  CONFIGURE_FILE(platforms/windows/msi/big_banner.bmp ${CMAKE_CURRENT_BINARY_DIR}/INSTALL/big_banner.bmp COPYONLY)

  # install hugin readme, license etc.
  INSTALL(FILES AUTHORS COPYING LICENCE_VIGRA
          DESTINATION doc/hugin)

  # find the path to enblend and panotools build directories
  # and copy required binaries into hugin installation folder
  FIND_PATH(PANO13_EXE_DIR PTmender.exe 
            ${PANO13_INCLUDE_DIR}/pano13/tools
            ${PANO13_INCLUDE_DIR}/pano13/tools/Release
            "${PANO13_INCLUDE_DIR}/pano13/tools/Release CMD/win32"
            ${SOURCE_BASE_DIR}/libpano/tools
            "${SOURCE_BASE_DIR}/libpano/pano13/tools/Release CMD/Win32"
            ${SOURCE_BASE_DIR}/libpano/tools/Release          
            ${SOURCE_BASE_DIR}/libpano13/bin
            DOC "Location of pano13 executables"
            NO_DEFAULT_PATH)
  FILE(GLOB PANO13_EXECUTABLES ${PANO13_EXE_DIR}/*.exe)
  INSTALL(FILES ${PANO13_EXECUTABLES} DESTINATION ${BINDIR})
  IF(${HUGIN_SHARED})
    FIND_FILE(PANO13_DLL pano13.dll
              PATHS ${SOURCE_BASE_DIR}/libpano13/lib
              NO_SYSTEM_ENVIRONMENT_PATH
              )
    INSTALL(FILES ${PANO13_DLL} DESTINATION ${BINDIR})
  ENDIF(${HUGIN_SHARED})

  # TODO: install documentation for panotools?
  FIND_PATH(PANO13_SRC_DIR filter.h 
            ${PANO13_INCLUDE_DIR}/pano13
            DOC "Location of pano13 source"
            NO_DEFAULT_PATH)
  INSTALL(FILES ${PANO13_SRC_DIR}/AUTHORS
          ${PANO13_SRC_DIR}/gpl.txt
          ${PANO13_SRC_DIR}/README
          ${PANO13_SRC_DIR}/TODO
          ${PANO13_SRC_DIR}/doc/Optimize.txt
          ${PANO13_SRC_DIR}/doc/PTblender.readme
          ${PANO13_SRC_DIR}/doc/PTmender.readme
          ${PANO13_SRC_DIR}/doc/stitch.txt
          DESTINATION doc/panotools)

  # install enblend/enfuse files

  FIND_PATH(ENBLEND_EXE_DIR enblend_openmp.exe
            ${SOURCE_BASE_DIR}/enblend-enfuse-4.0
            DOC "Location of enblend executables"
            NO_DEFAULT_PATH
            )
  IF(${ENBLEND_EXE_DIR} MATCHES "-NOTFOUND")
  # enblend-enfuse 4.0 not found
  # try finding enblend-enfuse 3.0, 3.2
    FIND_PATH(ENBLEND_EXE_DIR enblend.exe 
              ${SOURCE_BASE_DIR}/enblend-3.1
              ${SOURCE_BASE_DIR}/enblend-enfuse-3.2
              ${SOURCE_BASE_DIR}/enblend.build
              ${SOURCE_BASE_DIR}/enblend
              DOC "Location of enblend executables"
              NO_DEFAULT_PATH
              )
    SET(ENBLEND_DOC_FILES ${ENBLEND_EXE_DIR}/AUTHORS
                          ${ENBLEND_EXE_DIR}/ChangeLog  
                          ${ENBLEND_EXE_DIR}/COPYING  
                          ${ENBLEND_EXE_DIR}/NEWS
                          ${ENBLEND_EXE_DIR}/README
                          ${ENBLEND_EXE_DIR}/README_WINDOWS.txt
                          ${ENBLEND_EXE_DIR}/TODO  
                          ${ENBLEND_EXE_DIR}/VIGRA_LICENSE)
  ELSE()
    # file of enblend-enfuse 4.0
    SET(ENBLEND_DOC_FILES ${ENBLEND_EXE_DIR}/AUTHORS.txt
                          ${ENBLEND_EXE_DIR}/ChangeLog.txt  
                          ${ENBLEND_EXE_DIR}/COPYING.txt  
                          ${ENBLEND_EXE_DIR}/NEWS.txt
                          ${ENBLEND_EXE_DIR}/README.txt
                          ${ENBLEND_EXE_DIR}/VIGRA_LICENSE.txt
                          ${ENBLEND_EXE_DIR}/doc/enblend.pdf
                          ${ENBLEND_EXE_DIR}/doc/enfuse.pdf
                          )

  ENDIF()

  FILE(GLOB ENBLEND_EXECUTABLES ${ENBLEND_EXE_DIR}/*.exe)
  INSTALL(FILES ${ENBLEND_EXECUTABLES} DESTINATION ${BINDIR})
  INSTALL(FILES ${ENBLEND_DOC_FILES} DESTINATION doc/enblend)

  # find path to gnu make 
  FIND_PATH(GNUMake_DIR make.exe
            ${SOURCE_BASE_DIR}/Make-3.81/Release
            DOC "Location of gnu make"
            NO_DEFAULT_PATH)
  INSTALL(FILES ${GNUMake_DIR}/make.exe
          DESTINATION ${BINDIR})
 
  # install exiftool
  FIND_PATH(EXIFTOOL_EXE_DIR exiftool.exe
	    ${SOURCE_BASE_DIR}/tools
	    ${SOURCE_BASE_DIR}/exiftool
	    DOC "Location of exiftool.exe"
	    NO_DEFAULT_PATH)
  INSTALL(FILES ${EXIFTOOL_EXE_DIR}/exiftool.exe DESTINATION ${BINDIR})

  # grab and install autopano-sift-C
  FIND_PATH(AP_SIFT_DIR bin/autopano.exe
	    ${SOURCE_BASE_DIR}/autopano-sift-C
        ${SOURCE_BASE_DIR}/autopano-sift-C/INSTALL/FILES
	    DOC "Base directory of autopano-sift-C installation"
	    NO_DEFAULT_PATH)
  FILE(GLOB AP_SIFT_EXE ${AP_SIFT_DIR}/bin/*)
  INSTALL(FILES ${AP_SIFT_EXE} DESTINATION ${BINDIR})

  FILE(GLOB AP_SIFT_MAN ${AP_SIFT_DIR}/share/man/man*/*)
  INSTALL(FILES ${AP_SIFT_MAN} DESTINATION doc/autopano-sift-C)

  # now install all necessary DLL
  IF(${HUGIN_SHARED})
    FIND_FILE(TIFF_DLL
      NAMES libtiff.dll 
      PATHS ${SOURCE_BASE_DIR}/tiff-4.0.0beta5/libtiff
      NO_SYSTEM_ENVIRONMENT_PATH
    )
    FIND_FILE(JPEG_DLL
      NAMES jpeg.dll 
      PATHS ${SOURCE_BASE_DIR}/jpeg-8b/Release ${SOURCE_BASE_DIR}/jpeg-8a/Release ${SOURCE_BASE_DIR}/jpeg-8/Release
      NO_SYSTEM_ENVIRONMENT_PATH
    )
    FIND_FILE(PNG_DLL
      NAMES libpng14.dll 
      PATHS ${SOURCE_BASE_DIR}/lpng142/lib ${SOURCE_BASE_DIR}/lpng141/lib ${SOURCE_BASE_DIR}/lpng140/lib
      NO_SYSTEM_ENVIRONMENT_PATH
    )
    FIND_FILE(ZLIB_DLL
      NAMES zlib1.dll 
      PATHS ${SOURCE_BASE_DIR}/zlib
      NO_SYSTEM_ENVIRONMENT_PATH
    )
    FIND_PATH(OPENEXR_BIN_DIR Half.dll 
            ${SOURCE_BASE_DIR}/Deploy/bin/Release
            DOC "Location of OpenEXR libraries"
            NO_SYSTEM_ENVIRONMENT_PATH
            NO_DEFAULT_PATH
    )
    FILE(GLOB OPENEXR_DLL ${OPENEXR_BIN_DIR}/*.dll)
    FILE(GLOB BOOST_THREAD_DLL ${Boost_LIBRARY_DIRS}/boost_thread*.dll)
<<<<<<< HEAD
    FILE(GLOB BOOST_DATE_TIME_DLL ${Boost_LIBRARY_DIRS}/boost_date_time*.dll)
=======
    FILE(GLOB BOOST_SYSTEM_DLL ${Boost_LIBRARY_DIRS}/boost_system*.dll)
    FILE(GLOB BOOST_REGEX_DLL ${Boost_LIBRARY_DIRS}/boost_regex*.dll)
>>>>>>> 129a9789
    FIND_FILE(EXIV2_DLL 
      NAMES exiv2.dll 
      PATHS ${SOURCE_BASE_DIR}/exiv2-0.20/msvc/bin/ReleaseDLL ${SOURCE_BASE_DIR}/exiv2-0.19/msvc/bin/ReleaseDLL ${SOURCE_BASE_DIR}/exiv2-0.18.2/msvc/bin/ReleaseDLL
      NO_SYSTEM_ENVIRONMENT_PATH
    )
    FIND_FILE(LIBEXPAT_DLL 
      NAMES libexpat.dll 
      PATHS ${SOURCE_BASE_DIR}/exiv2-0.20/msvc/bin/ReleaseDLL ${SOURCE_BASE_DIR}/exiv2-0.19/msvc/bin/ReleaseDLL ${SOURCE_BASE_DIR}/exiv2-0.18.2/msvc/bin/ReleaseDLL
      NO_SYSTEM_ENVIRONMENT_PATH
    )
    FIND_FILE(GLEW_DLL
      NAMES glew32.dll
      PATHS ${SOURCE_BASE_DIR}/glew/bin
      NO_SYSTEM_ENVIRONMENT_PATH
    )
    FIND_FILE(GLUT_DLL
      NAMES glut.dll freeglut.dll
      PATHS ${SOURCE_BASE_DIR}/freeglut-2.6.0/VisualStudio2008/Release ${SOURCE_BASE_DIR}/glut/Release
      NO_SYSTEM_ENVIRONMENT_PATH
    )
    # hand tuned dll, so that only necesarry dll are install and not all wxWidgets DLL to save space
    FIND_FILE(WXWIDGETS_DLL1 NAMES wxbase28u_vc_custom.dll PATHS ${wxWidgets_LIB_DIR} NO_SYSTEM_ENVIRONMENT_PATH)
    FIND_FILE(WXWIDGETS_DLL2 NAMES wxmsw28u_core_vc_custom.dll PATHS ${wxWidgets_LIB_DIR} NO_SYSTEM_ENVIRONMENT_PATH)
    FIND_FILE(WXWIDGETS_DLL3 NAMES wxmsw28u_xrc_vc_custom.dll PATHS ${wxWidgets_LIB_DIR} NO_SYSTEM_ENVIRONMENT_PATH)
    FIND_FILE(WXWIDGETS_DLL4 NAMES wxmsw28u_adv_vc_custom.dll PATHS ${wxWidgets_LIB_DIR} NO_SYSTEM_ENVIRONMENT_PATH)
    FIND_FILE(WXWIDGETS_DLL5 NAMES wxmsw28u_gl_vc_custom.dll PATHS ${wxWidgets_LIB_DIR} NO_SYSTEM_ENVIRONMENT_PATH)
    FIND_FILE(WXWIDGETS_DLL6 NAMES wxmsw28u_html_vc_custom.dll PATHS ${wxWidgets_LIB_DIR} NO_SYSTEM_ENVIRONMENT_PATH)
    FIND_FILE(WXWIDGETS_DLL7 NAMES wxbase28u_xml_vc_custom.dll PATHS ${wxWidgets_LIB_DIR} NO_SYSTEM_ENVIRONMENT_PATH)

    INSTALL(FILES ${TIFF_DLL} ${JPEG_DLL} ${PNG_DLL} ${ZLIB_DLL} ${OPENEXR_DLL} 
<<<<<<< HEAD
        ${BOOST_THREAD_DLL} ${BOOST_DATE_TIME_DLL} ${EXIV2_DLL} ${LIBEXPAT_DLL} ${GLEW_DLL} ${GLUT_DLL}
=======
        ${BOOST_THREAD_DLL} ${BOOST_SYSTEM_DLL} ${BOOST_REGEX_DLL} 
        ${EXIV2_DLL} ${LIBEXPAT_DLL} ${GLEW_DLL} ${GLUT_DLL}
>>>>>>> 129a9789
        ${WXWIDGETS_DLL1} ${WXWIDGETS_DLL2} ${WXWIDGETS_DLL2} ${WXWIDGETS_DLL3}
        ${WXWIDGETS_DLL3} ${WXWIDGETS_DLL4} ${WXWIDGETS_DLL5} ${WXWIDGETS_DLL6}
        ${WXWIDGETS_DLL7}
        DESTINATION ${BINDIR}
    )
  ENDIF(${HUGIN_SHARED})
ENDIF(WIN32)

<|MERGE_RESOLUTION|>--- conflicted
+++ resolved
@@ -1,202 +1,195 @@
-IF(WIN32)
-
-  # copy installer files
-#  CONFIGURE_FILE(platforms/windows/msi/WixFragmentRegistry.wxs ${CMAKE_CURRENT_BINARY_DIR}/INSTALL/WixFragmentRegistry.wxs COPYONLY)
-#  CONFIGURE_FILE(platforms/windows/msi/hugin.warsetup ${CMAKE_CURRENT_BINARY_DIR}/INSTALL/hugin.warsetup )
-  # bug: CONFIGURE_FILE destroys the bitmaps.
-#  CONFIGURE_FILE(platforms/windows/msi/top_banner.bmp ${CMAKE_CURRENT_BINARY_DIR}/INSTALL/top_banner.bmp COPYONLY)
-#  CONFIGURE_FILE(platforms/windows/msi/big_banner.bmp ${CMAKE_CURRENT_BINARY_DIR}/INSTALL/big_banner.bmp COPYONLY)
-
-  # install hugin readme, license etc.
-  INSTALL(FILES AUTHORS COPYING LICENCE_VIGRA
-          DESTINATION doc/hugin)
-
-  # find the path to enblend and panotools build directories
-  # and copy required binaries into hugin installation folder
-  FIND_PATH(PANO13_EXE_DIR PTmender.exe 
-            ${PANO13_INCLUDE_DIR}/pano13/tools
-            ${PANO13_INCLUDE_DIR}/pano13/tools/Release
-            "${PANO13_INCLUDE_DIR}/pano13/tools/Release CMD/win32"
-            ${SOURCE_BASE_DIR}/libpano/tools
-            "${SOURCE_BASE_DIR}/libpano/pano13/tools/Release CMD/Win32"
-            ${SOURCE_BASE_DIR}/libpano/tools/Release          
-            ${SOURCE_BASE_DIR}/libpano13/bin
-            DOC "Location of pano13 executables"
-            NO_DEFAULT_PATH)
-  FILE(GLOB PANO13_EXECUTABLES ${PANO13_EXE_DIR}/*.exe)
-  INSTALL(FILES ${PANO13_EXECUTABLES} DESTINATION ${BINDIR})
-  IF(${HUGIN_SHARED})
-    FIND_FILE(PANO13_DLL pano13.dll
-              PATHS ${SOURCE_BASE_DIR}/libpano13/lib
-              NO_SYSTEM_ENVIRONMENT_PATH
-              )
-    INSTALL(FILES ${PANO13_DLL} DESTINATION ${BINDIR})
-  ENDIF(${HUGIN_SHARED})
-
-  # TODO: install documentation for panotools?
-  FIND_PATH(PANO13_SRC_DIR filter.h 
-            ${PANO13_INCLUDE_DIR}/pano13
-            DOC "Location of pano13 source"
-            NO_DEFAULT_PATH)
-  INSTALL(FILES ${PANO13_SRC_DIR}/AUTHORS
-          ${PANO13_SRC_DIR}/gpl.txt
-          ${PANO13_SRC_DIR}/README
-          ${PANO13_SRC_DIR}/TODO
-          ${PANO13_SRC_DIR}/doc/Optimize.txt
-          ${PANO13_SRC_DIR}/doc/PTblender.readme
-          ${PANO13_SRC_DIR}/doc/PTmender.readme
-          ${PANO13_SRC_DIR}/doc/stitch.txt
-          DESTINATION doc/panotools)
-
-  # install enblend/enfuse files
-
-  FIND_PATH(ENBLEND_EXE_DIR enblend_openmp.exe
-            ${SOURCE_BASE_DIR}/enblend-enfuse-4.0
-            DOC "Location of enblend executables"
-            NO_DEFAULT_PATH
-            )
-  IF(${ENBLEND_EXE_DIR} MATCHES "-NOTFOUND")
-  # enblend-enfuse 4.0 not found
-  # try finding enblend-enfuse 3.0, 3.2
-    FIND_PATH(ENBLEND_EXE_DIR enblend.exe 
-              ${SOURCE_BASE_DIR}/enblend-3.1
-              ${SOURCE_BASE_DIR}/enblend-enfuse-3.2
-              ${SOURCE_BASE_DIR}/enblend.build
-              ${SOURCE_BASE_DIR}/enblend
-              DOC "Location of enblend executables"
-              NO_DEFAULT_PATH
-              )
-    SET(ENBLEND_DOC_FILES ${ENBLEND_EXE_DIR}/AUTHORS
-                          ${ENBLEND_EXE_DIR}/ChangeLog  
-                          ${ENBLEND_EXE_DIR}/COPYING  
-                          ${ENBLEND_EXE_DIR}/NEWS
-                          ${ENBLEND_EXE_DIR}/README
-                          ${ENBLEND_EXE_DIR}/README_WINDOWS.txt
-                          ${ENBLEND_EXE_DIR}/TODO  
-                          ${ENBLEND_EXE_DIR}/VIGRA_LICENSE)
-  ELSE()
-    # file of enblend-enfuse 4.0
-    SET(ENBLEND_DOC_FILES ${ENBLEND_EXE_DIR}/AUTHORS.txt
-                          ${ENBLEND_EXE_DIR}/ChangeLog.txt  
-                          ${ENBLEND_EXE_DIR}/COPYING.txt  
-                          ${ENBLEND_EXE_DIR}/NEWS.txt
-                          ${ENBLEND_EXE_DIR}/README.txt
-                          ${ENBLEND_EXE_DIR}/VIGRA_LICENSE.txt
-                          ${ENBLEND_EXE_DIR}/doc/enblend.pdf
-                          ${ENBLEND_EXE_DIR}/doc/enfuse.pdf
-                          )
-
-  ENDIF()
-
-  FILE(GLOB ENBLEND_EXECUTABLES ${ENBLEND_EXE_DIR}/*.exe)
-  INSTALL(FILES ${ENBLEND_EXECUTABLES} DESTINATION ${BINDIR})
-  INSTALL(FILES ${ENBLEND_DOC_FILES} DESTINATION doc/enblend)
-
-  # find path to gnu make 
-  FIND_PATH(GNUMake_DIR make.exe
-            ${SOURCE_BASE_DIR}/Make-3.81/Release
-            DOC "Location of gnu make"
-            NO_DEFAULT_PATH)
-  INSTALL(FILES ${GNUMake_DIR}/make.exe
-          DESTINATION ${BINDIR})
- 
-  # install exiftool
-  FIND_PATH(EXIFTOOL_EXE_DIR exiftool.exe
-	    ${SOURCE_BASE_DIR}/tools
-	    ${SOURCE_BASE_DIR}/exiftool
-	    DOC "Location of exiftool.exe"
-	    NO_DEFAULT_PATH)
-  INSTALL(FILES ${EXIFTOOL_EXE_DIR}/exiftool.exe DESTINATION ${BINDIR})
-
-  # grab and install autopano-sift-C
-  FIND_PATH(AP_SIFT_DIR bin/autopano.exe
-	    ${SOURCE_BASE_DIR}/autopano-sift-C
-        ${SOURCE_BASE_DIR}/autopano-sift-C/INSTALL/FILES
-	    DOC "Base directory of autopano-sift-C installation"
-	    NO_DEFAULT_PATH)
-  FILE(GLOB AP_SIFT_EXE ${AP_SIFT_DIR}/bin/*)
-  INSTALL(FILES ${AP_SIFT_EXE} DESTINATION ${BINDIR})
-
-  FILE(GLOB AP_SIFT_MAN ${AP_SIFT_DIR}/share/man/man*/*)
-  INSTALL(FILES ${AP_SIFT_MAN} DESTINATION doc/autopano-sift-C)
-
-  # now install all necessary DLL
-  IF(${HUGIN_SHARED})
-    FIND_FILE(TIFF_DLL
-      NAMES libtiff.dll 
-      PATHS ${SOURCE_BASE_DIR}/tiff-4.0.0beta5/libtiff
-      NO_SYSTEM_ENVIRONMENT_PATH
-    )
-    FIND_FILE(JPEG_DLL
-      NAMES jpeg.dll 
-      PATHS ${SOURCE_BASE_DIR}/jpeg-8b/Release ${SOURCE_BASE_DIR}/jpeg-8a/Release ${SOURCE_BASE_DIR}/jpeg-8/Release
-      NO_SYSTEM_ENVIRONMENT_PATH
-    )
-    FIND_FILE(PNG_DLL
-      NAMES libpng14.dll 
-      PATHS ${SOURCE_BASE_DIR}/lpng142/lib ${SOURCE_BASE_DIR}/lpng141/lib ${SOURCE_BASE_DIR}/lpng140/lib
-      NO_SYSTEM_ENVIRONMENT_PATH
-    )
-    FIND_FILE(ZLIB_DLL
-      NAMES zlib1.dll 
-      PATHS ${SOURCE_BASE_DIR}/zlib
-      NO_SYSTEM_ENVIRONMENT_PATH
-    )
-    FIND_PATH(OPENEXR_BIN_DIR Half.dll 
-            ${SOURCE_BASE_DIR}/Deploy/bin/Release
-            DOC "Location of OpenEXR libraries"
-            NO_SYSTEM_ENVIRONMENT_PATH
-            NO_DEFAULT_PATH
-    )
-    FILE(GLOB OPENEXR_DLL ${OPENEXR_BIN_DIR}/*.dll)
-    FILE(GLOB BOOST_THREAD_DLL ${Boost_LIBRARY_DIRS}/boost_thread*.dll)
-<<<<<<< HEAD
-    FILE(GLOB BOOST_DATE_TIME_DLL ${Boost_LIBRARY_DIRS}/boost_date_time*.dll)
-=======
-    FILE(GLOB BOOST_SYSTEM_DLL ${Boost_LIBRARY_DIRS}/boost_system*.dll)
-    FILE(GLOB BOOST_REGEX_DLL ${Boost_LIBRARY_DIRS}/boost_regex*.dll)
->>>>>>> 129a9789
-    FIND_FILE(EXIV2_DLL 
-      NAMES exiv2.dll 
-      PATHS ${SOURCE_BASE_DIR}/exiv2-0.20/msvc/bin/ReleaseDLL ${SOURCE_BASE_DIR}/exiv2-0.19/msvc/bin/ReleaseDLL ${SOURCE_BASE_DIR}/exiv2-0.18.2/msvc/bin/ReleaseDLL
-      NO_SYSTEM_ENVIRONMENT_PATH
-    )
-    FIND_FILE(LIBEXPAT_DLL 
-      NAMES libexpat.dll 
-      PATHS ${SOURCE_BASE_DIR}/exiv2-0.20/msvc/bin/ReleaseDLL ${SOURCE_BASE_DIR}/exiv2-0.19/msvc/bin/ReleaseDLL ${SOURCE_BASE_DIR}/exiv2-0.18.2/msvc/bin/ReleaseDLL
-      NO_SYSTEM_ENVIRONMENT_PATH
-    )
-    FIND_FILE(GLEW_DLL
-      NAMES glew32.dll
-      PATHS ${SOURCE_BASE_DIR}/glew/bin
-      NO_SYSTEM_ENVIRONMENT_PATH
-    )
-    FIND_FILE(GLUT_DLL
-      NAMES glut.dll freeglut.dll
-      PATHS ${SOURCE_BASE_DIR}/freeglut-2.6.0/VisualStudio2008/Release ${SOURCE_BASE_DIR}/glut/Release
-      NO_SYSTEM_ENVIRONMENT_PATH
-    )
-    # hand tuned dll, so that only necesarry dll are install and not all wxWidgets DLL to save space
-    FIND_FILE(WXWIDGETS_DLL1 NAMES wxbase28u_vc_custom.dll PATHS ${wxWidgets_LIB_DIR} NO_SYSTEM_ENVIRONMENT_PATH)
-    FIND_FILE(WXWIDGETS_DLL2 NAMES wxmsw28u_core_vc_custom.dll PATHS ${wxWidgets_LIB_DIR} NO_SYSTEM_ENVIRONMENT_PATH)
-    FIND_FILE(WXWIDGETS_DLL3 NAMES wxmsw28u_xrc_vc_custom.dll PATHS ${wxWidgets_LIB_DIR} NO_SYSTEM_ENVIRONMENT_PATH)
-    FIND_FILE(WXWIDGETS_DLL4 NAMES wxmsw28u_adv_vc_custom.dll PATHS ${wxWidgets_LIB_DIR} NO_SYSTEM_ENVIRONMENT_PATH)
-    FIND_FILE(WXWIDGETS_DLL5 NAMES wxmsw28u_gl_vc_custom.dll PATHS ${wxWidgets_LIB_DIR} NO_SYSTEM_ENVIRONMENT_PATH)
-    FIND_FILE(WXWIDGETS_DLL6 NAMES wxmsw28u_html_vc_custom.dll PATHS ${wxWidgets_LIB_DIR} NO_SYSTEM_ENVIRONMENT_PATH)
-    FIND_FILE(WXWIDGETS_DLL7 NAMES wxbase28u_xml_vc_custom.dll PATHS ${wxWidgets_LIB_DIR} NO_SYSTEM_ENVIRONMENT_PATH)
-
-    INSTALL(FILES ${TIFF_DLL} ${JPEG_DLL} ${PNG_DLL} ${ZLIB_DLL} ${OPENEXR_DLL} 
-<<<<<<< HEAD
-        ${BOOST_THREAD_DLL} ${BOOST_DATE_TIME_DLL} ${EXIV2_DLL} ${LIBEXPAT_DLL} ${GLEW_DLL} ${GLUT_DLL}
-=======
-        ${BOOST_THREAD_DLL} ${BOOST_SYSTEM_DLL} ${BOOST_REGEX_DLL} 
-        ${EXIV2_DLL} ${LIBEXPAT_DLL} ${GLEW_DLL} ${GLUT_DLL}
->>>>>>> 129a9789
-        ${WXWIDGETS_DLL1} ${WXWIDGETS_DLL2} ${WXWIDGETS_DLL2} ${WXWIDGETS_DLL3}
-        ${WXWIDGETS_DLL3} ${WXWIDGETS_DLL4} ${WXWIDGETS_DLL5} ${WXWIDGETS_DLL6}
-        ${WXWIDGETS_DLL7}
-        DESTINATION ${BINDIR}
-    )
-  ENDIF(${HUGIN_SHARED})
-ENDIF(WIN32)
-
+IF(WIN32)
+
+  # copy installer files
+#  CONFIGURE_FILE(platforms/windows/msi/WixFragmentRegistry.wxs ${CMAKE_CURRENT_BINARY_DIR}/INSTALL/WixFragmentRegistry.wxs COPYONLY)
+#  CONFIGURE_FILE(platforms/windows/msi/hugin.warsetup ${CMAKE_CURRENT_BINARY_DIR}/INSTALL/hugin.warsetup )
+  # bug: CONFIGURE_FILE destroys the bitmaps.
+#  CONFIGURE_FILE(platforms/windows/msi/top_banner.bmp ${CMAKE_CURRENT_BINARY_DIR}/INSTALL/top_banner.bmp COPYONLY)
+#  CONFIGURE_FILE(platforms/windows/msi/big_banner.bmp ${CMAKE_CURRENT_BINARY_DIR}/INSTALL/big_banner.bmp COPYONLY)
+
+  # install hugin readme, license etc.
+  INSTALL(FILES AUTHORS COPYING LICENCE_VIGRA
+          DESTINATION doc/hugin)
+
+  # find the path to enblend and panotools build directories
+  # and copy required binaries into hugin installation folder
+  FIND_PATH(PANO13_EXE_DIR PTmender.exe 
+            ${PANO13_INCLUDE_DIR}/pano13/tools
+            ${PANO13_INCLUDE_DIR}/pano13/tools/Release
+            "${PANO13_INCLUDE_DIR}/pano13/tools/Release CMD/win32"
+            ${SOURCE_BASE_DIR}/libpano/tools
+            "${SOURCE_BASE_DIR}/libpano/pano13/tools/Release CMD/Win32"
+            ${SOURCE_BASE_DIR}/libpano/tools/Release          
+            ${SOURCE_BASE_DIR}/libpano13/bin
+            DOC "Location of pano13 executables"
+            NO_DEFAULT_PATH)
+  FILE(GLOB PANO13_EXECUTABLES ${PANO13_EXE_DIR}/*.exe)
+  INSTALL(FILES ${PANO13_EXECUTABLES} DESTINATION ${BINDIR})
+  IF(${HUGIN_SHARED})
+    FIND_FILE(PANO13_DLL pano13.dll
+              PATHS ${SOURCE_BASE_DIR}/libpano13/lib
+              NO_SYSTEM_ENVIRONMENT_PATH
+              )
+    INSTALL(FILES ${PANO13_DLL} DESTINATION ${BINDIR})
+  ENDIF(${HUGIN_SHARED})
+
+  # TODO: install documentation for panotools?
+  FIND_PATH(PANO13_SRC_DIR filter.h 
+            ${PANO13_INCLUDE_DIR}/pano13
+            DOC "Location of pano13 source"
+            NO_DEFAULT_PATH)
+  INSTALL(FILES ${PANO13_SRC_DIR}/AUTHORS
+          ${PANO13_SRC_DIR}/gpl.txt
+          ${PANO13_SRC_DIR}/README
+          ${PANO13_SRC_DIR}/TODO
+          ${PANO13_SRC_DIR}/doc/Optimize.txt
+          ${PANO13_SRC_DIR}/doc/PTblender.readme
+          ${PANO13_SRC_DIR}/doc/PTmender.readme
+          ${PANO13_SRC_DIR}/doc/stitch.txt
+          DESTINATION doc/panotools)
+
+  # install enblend/enfuse files
+
+  FIND_PATH(ENBLEND_EXE_DIR enblend_openmp.exe
+            ${SOURCE_BASE_DIR}/enblend-enfuse-4.0
+            DOC "Location of enblend executables"
+            NO_DEFAULT_PATH
+            )
+  IF(${ENBLEND_EXE_DIR} MATCHES "-NOTFOUND")
+  # enblend-enfuse 4.0 not found
+  # try finding enblend-enfuse 3.0, 3.2
+    FIND_PATH(ENBLEND_EXE_DIR enblend.exe 
+              ${SOURCE_BASE_DIR}/enblend-3.1
+              ${SOURCE_BASE_DIR}/enblend-enfuse-3.2
+              ${SOURCE_BASE_DIR}/enblend.build
+              ${SOURCE_BASE_DIR}/enblend
+              DOC "Location of enblend executables"
+              NO_DEFAULT_PATH
+              )
+    SET(ENBLEND_DOC_FILES ${ENBLEND_EXE_DIR}/AUTHORS
+                          ${ENBLEND_EXE_DIR}/ChangeLog  
+                          ${ENBLEND_EXE_DIR}/COPYING  
+                          ${ENBLEND_EXE_DIR}/NEWS
+                          ${ENBLEND_EXE_DIR}/README
+                          ${ENBLEND_EXE_DIR}/README_WINDOWS.txt
+                          ${ENBLEND_EXE_DIR}/TODO  
+                          ${ENBLEND_EXE_DIR}/VIGRA_LICENSE)
+  ELSE()
+    # file of enblend-enfuse 4.0
+    SET(ENBLEND_DOC_FILES ${ENBLEND_EXE_DIR}/AUTHORS.txt
+                          ${ENBLEND_EXE_DIR}/ChangeLog.txt  
+                          ${ENBLEND_EXE_DIR}/COPYING.txt  
+                          ${ENBLEND_EXE_DIR}/NEWS.txt
+                          ${ENBLEND_EXE_DIR}/README.txt
+                          ${ENBLEND_EXE_DIR}/VIGRA_LICENSE.txt
+                          ${ENBLEND_EXE_DIR}/doc/enblend.pdf
+                          ${ENBLEND_EXE_DIR}/doc/enfuse.pdf
+                          )
+
+  ENDIF()
+
+  FILE(GLOB ENBLEND_EXECUTABLES ${ENBLEND_EXE_DIR}/*.exe)
+  INSTALL(FILES ${ENBLEND_EXECUTABLES} DESTINATION ${BINDIR})
+  INSTALL(FILES ${ENBLEND_DOC_FILES} DESTINATION doc/enblend)
+
+  # find path to gnu make 
+  FIND_PATH(GNUMake_DIR make.exe
+            ${SOURCE_BASE_DIR}/Make-3.81/Release
+            DOC "Location of gnu make"
+            NO_DEFAULT_PATH)
+  INSTALL(FILES ${GNUMake_DIR}/make.exe
+          DESTINATION ${BINDIR})
+ 
+  # install exiftool
+  FIND_PATH(EXIFTOOL_EXE_DIR exiftool.exe
+	    ${SOURCE_BASE_DIR}/tools
+	    ${SOURCE_BASE_DIR}/exiftool
+	    DOC "Location of exiftool.exe"
+	    NO_DEFAULT_PATH)
+  INSTALL(FILES ${EXIFTOOL_EXE_DIR}/exiftool.exe DESTINATION ${BINDIR})
+
+  # grab and install autopano-sift-C
+  FIND_PATH(AP_SIFT_DIR bin/autopano.exe
+	    ${SOURCE_BASE_DIR}/autopano-sift-C
+        ${SOURCE_BASE_DIR}/autopano-sift-C/INSTALL/FILES
+	    DOC "Base directory of autopano-sift-C installation"
+	    NO_DEFAULT_PATH)
+  FILE(GLOB AP_SIFT_EXE ${AP_SIFT_DIR}/bin/*)
+  INSTALL(FILES ${AP_SIFT_EXE} DESTINATION ${BINDIR})
+
+  FILE(GLOB AP_SIFT_MAN ${AP_SIFT_DIR}/share/man/man*/*)
+  INSTALL(FILES ${AP_SIFT_MAN} DESTINATION doc/autopano-sift-C)
+
+  # now install all necessary DLL
+  IF(${HUGIN_SHARED})
+    FIND_FILE(TIFF_DLL
+      NAMES libtiff.dll 
+      PATHS ${SOURCE_BASE_DIR}/tiff-4.0.0beta5/libtiff
+      NO_SYSTEM_ENVIRONMENT_PATH
+    )
+    FIND_FILE(JPEG_DLL
+      NAMES jpeg.dll 
+      PATHS ${SOURCE_BASE_DIR}/jpeg-8b/Release ${SOURCE_BASE_DIR}/jpeg-8a/Release ${SOURCE_BASE_DIR}/jpeg-8/Release
+      NO_SYSTEM_ENVIRONMENT_PATH
+    )
+    FIND_FILE(PNG_DLL
+      NAMES libpng14.dll 
+      PATHS ${SOURCE_BASE_DIR}/lpng142/lib ${SOURCE_BASE_DIR}/lpng141/lib ${SOURCE_BASE_DIR}/lpng140/lib
+      NO_SYSTEM_ENVIRONMENT_PATH
+    )
+    FIND_FILE(ZLIB_DLL
+      NAMES zlib1.dll 
+      PATHS ${SOURCE_BASE_DIR}/zlib
+      NO_SYSTEM_ENVIRONMENT_PATH
+    )
+    FIND_PATH(OPENEXR_BIN_DIR Half.dll 
+            ${SOURCE_BASE_DIR}/Deploy/bin/Release
+            DOC "Location of OpenEXR libraries"
+            NO_SYSTEM_ENVIRONMENT_PATH
+            NO_DEFAULT_PATH
+    )
+    FILE(GLOB OPENEXR_DLL ${OPENEXR_BIN_DIR}/*.dll)
+    FILE(GLOB BOOST_THREAD_DLL ${Boost_LIBRARY_DIRS}/boost_thread*.dll)
+    FILE(GLOB BOOST_DATE_TIME_DLL ${Boost_LIBRARY_DIRS}/boost_date_time*.dll)
+    FILE(GLOB BOOST_SYSTEM_DLL ${Boost_LIBRARY_DIRS}/boost_system*.dll)
+    FILE(GLOB BOOST_REGEX_DLL ${Boost_LIBRARY_DIRS}/boost_regex*.dll)
+    FIND_FILE(EXIV2_DLL 
+      NAMES exiv2.dll 
+      PATHS ${SOURCE_BASE_DIR}/exiv2-0.20/msvc/bin/ReleaseDLL ${SOURCE_BASE_DIR}/exiv2-0.19/msvc/bin/ReleaseDLL ${SOURCE_BASE_DIR}/exiv2-0.18.2/msvc/bin/ReleaseDLL
+      NO_SYSTEM_ENVIRONMENT_PATH
+    )
+    FIND_FILE(LIBEXPAT_DLL 
+      NAMES libexpat.dll 
+      PATHS ${SOURCE_BASE_DIR}/exiv2-0.20/msvc/bin/ReleaseDLL ${SOURCE_BASE_DIR}/exiv2-0.19/msvc/bin/ReleaseDLL ${SOURCE_BASE_DIR}/exiv2-0.18.2/msvc/bin/ReleaseDLL
+      NO_SYSTEM_ENVIRONMENT_PATH
+    )
+    FIND_FILE(GLEW_DLL
+      NAMES glew32.dll
+      PATHS ${SOURCE_BASE_DIR}/glew/bin
+      NO_SYSTEM_ENVIRONMENT_PATH
+    )
+    FIND_FILE(GLUT_DLL
+      NAMES glut.dll freeglut.dll
+      PATHS ${SOURCE_BASE_DIR}/freeglut-2.6.0/VisualStudio2008/Release ${SOURCE_BASE_DIR}/glut/Release
+      NO_SYSTEM_ENVIRONMENT_PATH
+    )
+    # hand tuned dll, so that only necesarry dll are install and not all wxWidgets DLL to save space
+    FIND_FILE(WXWIDGETS_DLL1 NAMES wxbase28u_vc_custom.dll PATHS ${wxWidgets_LIB_DIR} NO_SYSTEM_ENVIRONMENT_PATH)
+    FIND_FILE(WXWIDGETS_DLL2 NAMES wxmsw28u_core_vc_custom.dll PATHS ${wxWidgets_LIB_DIR} NO_SYSTEM_ENVIRONMENT_PATH)
+    FIND_FILE(WXWIDGETS_DLL3 NAMES wxmsw28u_xrc_vc_custom.dll PATHS ${wxWidgets_LIB_DIR} NO_SYSTEM_ENVIRONMENT_PATH)
+    FIND_FILE(WXWIDGETS_DLL4 NAMES wxmsw28u_adv_vc_custom.dll PATHS ${wxWidgets_LIB_DIR} NO_SYSTEM_ENVIRONMENT_PATH)
+    FIND_FILE(WXWIDGETS_DLL5 NAMES wxmsw28u_gl_vc_custom.dll PATHS ${wxWidgets_LIB_DIR} NO_SYSTEM_ENVIRONMENT_PATH)
+    FIND_FILE(WXWIDGETS_DLL6 NAMES wxmsw28u_html_vc_custom.dll PATHS ${wxWidgets_LIB_DIR} NO_SYSTEM_ENVIRONMENT_PATH)
+    FIND_FILE(WXWIDGETS_DLL7 NAMES wxbase28u_xml_vc_custom.dll PATHS ${wxWidgets_LIB_DIR} NO_SYSTEM_ENVIRONMENT_PATH)
+
+    INSTALL(FILES ${TIFF_DLL} ${JPEG_DLL} ${PNG_DLL} ${ZLIB_DLL} ${OPENEXR_DLL} 
+        ${BOOST_THREAD_DLL} ${BOOST_DATE_TIME_DLL} ${BOOST_SYSTEM_DLL} ${BOOST_REGEX_DLL}
+        ${EXIV2_DLL} ${LIBEXPAT_DLL} ${GLEW_DLL} ${GLUT_DLL}
+        ${WXWIDGETS_DLL1} ${WXWIDGETS_DLL2} ${WXWIDGETS_DLL2} ${WXWIDGETS_DLL3}
+        ${WXWIDGETS_DLL3} ${WXWIDGETS_DLL4} ${WXWIDGETS_DLL5} ${WXWIDGETS_DLL6}
+        ${WXWIDGETS_DLL7}
+        DESTINATION ${BINDIR}
+    )
+  ENDIF(${HUGIN_SHARED})
+ENDIF(WIN32)
+